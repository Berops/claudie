--- conflicted
+++ resolved
@@ -12,11 +12,7 @@
       driver: none
 
   builder:
-<<<<<<< HEAD
-    image: eu.gcr.io/platform-infrastructure-316112/claudie/builder
-=======
     image: claudieio/builder
->>>>>>> cce6cf57
     build:
       context: .
       dockerfile: "./services/builder/Dockerfile"
@@ -31,11 +27,7 @@
         condition: on-failure
 
   terraformer:
-<<<<<<< HEAD
-    image: eu.gcr.io/platform-infrastructure-316112/claudie/terraformer
-=======
     image: claudieio/terraformer
->>>>>>> cce6cf57
     build:
       context: .
       dockerfile: ./services/terraformer/Dockerfile
@@ -50,11 +42,7 @@
         condition: on-failure
 
   ansibler:
-<<<<<<< HEAD
-    image: eu.gcr.io/platform-infrastructure-316112/claudie/ansibler
-=======
     image: claudieio/ansibler
->>>>>>> cce6cf57
     build:
       context: .
       dockerfile: ./services/ansibler/Dockerfile
@@ -69,11 +57,7 @@
         condition: on-failure
 
   kube-eleven:
-<<<<<<< HEAD
-    image: eu.gcr.io/platform-infrastructure-316112/claudie/kube-eleven
-=======
     image: claudieio/kube-eleven
->>>>>>> cce6cf57
     build:
       context: .
       dockerfile: ./services/kube-eleven/Dockerfile
@@ -88,11 +72,7 @@
         condition: on-failure
 
   context-box:
-<<<<<<< HEAD
-    image: eu.gcr.io/platform-infrastructure-316112/claudie/context-box
-=======
     image: claudieio/context-box
->>>>>>> cce6cf57
     build:
       context: .
       dockerfile: ./services/context-box/Dockerfile
@@ -107,11 +87,7 @@
         condition: on-failure
 
   scheduler:
-<<<<<<< HEAD
-    image: eu.gcr.io/platform-infrastructure-316112/claudie/scheduler
-=======
     image: claudieio/scheduler
->>>>>>> cce6cf57
     build:
       context: .
       dockerfile: ./services/scheduler/Dockerfile
@@ -125,11 +101,7 @@
       restart_policy:
         condition: on-failure
   kuber:
-<<<<<<< HEAD
-    image: eu.gcr.io/platform-infrastructure-316112/claudie/kuber
-=======
     image: claudieio/kuber
->>>>>>> cce6cf57
     build:
       context: .
       dockerfile: ./services/kuber/Dockerfile
@@ -144,11 +116,7 @@
         condition: on-failure
   frontend:
     platform: linux/amd64
-<<<<<<< HEAD
-    image: eu.gcr.io/platform-infrastructure-316112/claudie/frontend
-=======
     image: claudieio/frontend
->>>>>>> cce6cf57
     build:
       context: .
       dockerfile: ./services/frontend/Dockerfile
