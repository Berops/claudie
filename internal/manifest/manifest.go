--- conflicted
+++ resolved
@@ -13,11 +13,8 @@
 type Provider struct {
 	GCP     []GCP     `yaml:"gcp"`
 	Hetzner []Hetzner `yaml:"hetzner"`
-<<<<<<< HEAD
 	AWS     []AWS     `yaml:"aws"`
-=======
 	OCI     []OCI     `yaml:"oci"`
->>>>>>> 0fb9caa6
 }
 
 type GCP struct {
@@ -39,12 +36,11 @@
 	Credentials string `validate:"required,alphanum,len=64" yaml:"credentials"`
 }
 
-<<<<<<< HEAD
 type AWS struct {
 	Name      string `yaml:"name"`
 	AccessKey string `yaml:"access_key"`
 	SecretKey string `yaml:"secret_key"`
-=======
+}
 type OCI struct {
 	Name           string `validate:"required" yaml:"name"`
 	PrivateKey     string `validate:"required" yaml:"private_key"`
@@ -52,7 +48,6 @@
 	TenancyOCID    string `validate:"required" yaml:"tenancy_ocid"`
 	UserOCID       string `validate:"required" yaml:"user_ocid"`
 	CompartmentID  string `validate:"required" yaml:"compartment_ocid"`
->>>>>>> 0fb9caa6
 }
 
 type NodePool struct {
