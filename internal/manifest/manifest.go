package manifest

type Manifest struct {
	Name         string       `validate:"required" yaml:"name"`
	Providers    Provider     `yaml:"providers" json:"providers"`
	NodePools    NodePool     `yaml:"nodePools"`
	Kubernetes   Kubernetes   `yaml:"kubernetes"`
	LoadBalancer LoadBalancer `yaml:"loadBalancers"`
}

type Provider struct {
	GCP        []GCP        `yaml:"gcp"`
	Hetzner    []Hetzner    `yaml:"hetzner"`
	AWS        []AWS        `yaml:"aws"`
	OCI        []OCI        `yaml:"oci"`
	Azure      []Azure      `yaml:"azure"`
	Cloudflare []Cloudflare `yaml:"cloudflare"`
	HetznerDNS []HetznerDNS `yaml:"hetznerdns"`
}

type HetznerDNS struct {
	Name     string `validate:"required" yaml:"name"`
	ApiToken string `validate:"required" yaml:"apiToken"`
}

type Cloudflare struct {
	Name     string `validate:"required" yaml:"name"`
	ApiToken string `validate:"required" yaml:"apiToken"`
}

type GCP struct {
	Name string `validate:"required" yaml:"name"`
	// We can only validate that the supplied string is a
	// valid formatted JSON.
	Credentials string `validate:"required,json" yaml:"credentials" json:"credentials"`
	GCPProject  string `validate:"required" yaml:"gcpProject" json:"gcpProject"`
}

type Hetzner struct {
	Name string `validate:"required" yaml:"name"`

	// We can only validate the length of the token
	// as Hetzner doesn't specify the structure of the token,
	// only that it's a hash. We can also validate that the characters
	// are alphanumeric (i.e. excluding characters like !#@$%^&*...)
	// https://docs.hetzner.com/cloud/technical-details/faq#how-are-api-tokens-stored
	Credentials string `validate:"required,alphanum,len=64" yaml:"credentials"`
}

type AWS struct {
	Name      string `validate:"required" yaml:"name" json:"name"`
	AccessKey string `validate:"required,alphanum,len=20" yaml:"accessKey" json:"accessKey"`
	SecretKey string `validate:"required,len=40" yaml:"secretKey" json:"secretKey"`
}
type OCI struct {
	Name           string `validate:"required" yaml:"name"`
	PrivateKey     string `validate:"required" yaml:"privateKey"`
	KeyFingerprint string `validate:"required" yaml:"keyFingerprint"`
	TenancyOCID    string `validate:"required" yaml:"tenancyOcid"`
	UserOCID       string `validate:"required" yaml:"userOcid"`
	CompartmentID  string `validate:"required" yaml:"compartmentOcid"`
}

type Azure struct {
	Name           string `validate:"required" yaml:"name"`
	SubscriptionId string `validate:"required" yaml:"subscriptionId"`
	TenantId       string `validate:"required" yaml:"tenantId"`
	ClientId       string `validate:"required" yaml:"clientId"`
	ClientSecret   string `validate:"required" yaml:"clientSecret"`
}

// NodePools describes nodepools used for either kubernetes clusters
// or loadbalancer cluster defined in this manifest.
type NodePool struct {
	// List of dynamically to-be-created nodepools of not yet existing machines, used for Kubernetes or loadbalancer clusters.
	// +optional
	Dynamic []DynamicNodePool `yaml:"dynamic" json:"dynamic"`
	// [WORK IN PROGRESS] List of static nodepools of already existing machines, not created by of Claudie, used for Kubernetes or loadbalancer clusters.
	// +optional
	Static []StaticNodePool `yaml:"static" json:"static"`
}

// LoadBalancers list of loadbalancer clusters the Kubernetes clusters may use.
type LoadBalancer struct {
	// List of roles loadbalancers use to forward the traffic. Single role can be used in multiple loadbalancer clusters.
	// +optional
	Roles []Role `yaml:"roles" json:"roles"`
	// A list of load balancers clusters.
	// +optional
	Clusters []LoadBalancerCluster `yaml:"clusters" json:"clusters"`
}

// Kubernetes list of Kubernetes cluster this manifest will manage.
type Kubernetes struct {
	// List of Kubernetes clusters Claudie will create.
	// +optional
	Clusters []Cluster `yaml:"clusters" json:"clusters"`
}

// DynamicNodePool List of dynamically to-be-created nodepools of not yet existing machines, used for Kubernetes or loadbalancer clusters.
// These are only blueprints, and will only be created per reference in kubernetes or loadBalancer clusters.
//
// E.g. if the nodepool isn't used, it won't even be created. Or if the same nodepool is used in two different clusters,
// it will be created twice. In OOP analogy, a dynamic nodepool would be a class
// that would get instantiated N >= 0 times depending on which clusters reference it.
type DynamicNodePool struct {
<<<<<<< HEAD
	Name             string            `validate:"required" yaml:"name"`
	ProviderSpec     ProviderSpec      `validate:"required" yaml:"providerSpec"`
	Count            int32             `validate:"required_without=AutoscalerConfig,excluded_with=AutoscalerConfig" yaml:"count"`
	ServerType       string            `validate:"required" yaml:"serverType"`
	Image            string            `validate:"required" yaml:"image"`
	StorageDiskSize  int64             `validate:"omitempty,gte=50" yaml:"storageDiskSize"`
	AutoscalerConfig AutoscalerConfig  `validate:"required_without=Count,excluded_with=Count" yaml:"autoscaler"`
	Labels           map[string]string `validate:"omitempty" yaml:"labels"`
	Taints           []Taint           `validate:"dive" yaml:"taints"`
}

=======
	// Name of the nodepool. Each nodepool will have a random hash appended to the name, so the whole name will be of format <name>-<hash>.
	Name string `validate:"required" yaml:"name" json:"name"`
	// Collection of provider data to be used while creating the nodepool.
	ProviderSpec ProviderSpec `validate:"required" yaml:"providerSpec" json:"providerSpec"`
	// Number of the nodes in the nodepool. Mutually exclusive with autoscaler.
	// +optional
	Count int32 `validate:"required_without=AutoscalerConfig,excluded_with=AutoscalerConfig" yaml:"count" json:"count,omitempty"`
	// 	Type of the machines in the nodepool. Currently, only AMD64 machines are supported.
	ServerType string `validate:"required" yaml:"serverType" json:"serverType"`
	// OS image of the machine. Currently, only Ubuntu 22.04 AMD64 images are supported.
	Image string `validate:"required" yaml:"image" json:"image"`
	// Size of the storage disk on the nodes in the nodepool in GB. The OS disk is created automatically
	// with predefined size of 100GB for kubernetes nodes and 50GB for Loadbalancer nodes.
	// +optional
	StorageDiskSize int64 `validate:"omitempty,gte=50" yaml:"storageDiskSize" json:"storageDiskSize,omitempty"`
	// Autoscaler configuration for this nodepool. Mutually exclusive with count.
	// +optional
	AutoscalerConfig AutoscalerConfig `validate:"required_without=Count,excluded_with=Count" yaml:"autoscaler" json:"autoscaler,omitempty"`
}

// Autoscaler configuration on per nodepool basis. Defines the number of nodes, autoscaler will scale up or down specific nodepool.
>>>>>>> 51f196c8
type AutoscalerConfig struct {
	// Minimum number of nodes in nodepool.
	Min int32 `yaml:"min" json:"min,omitempty"`
	// Maximum number of nodes in nodepool.
	Max int32 `yaml:"max" json:"max,omitempty"`
}

// Provider spec is further specification build on top of the data from any of the provider instance.
type ProviderSpec struct {
	// Name of the provider instance specified in providers
	Name string `validate:"required" yaml:"name" json:"name"`
	// Region of the nodepool.
	Region string `validate:"required" yaml:"region" json:"region"`
	// Zone of the nodepool.
	Zone string `validate:"required" yaml:"zone" json:"zone"`
}

// WIP
type StaticNodePool struct {
<<<<<<< HEAD
	Name   string            `validate:"required" yaml:"name"`
	Nodes  []Node            `validate:"dive" yaml:"nodes"`
	Labels map[string]string `validate:"omitempty" yaml:"labels"`
	Taints []Taint           `validate:"dive" yaml:"taints"`
}

type Taint struct {
	Effect string `validate:"required" yaml:"effect"`
	Value  string `validate:"omitempty" yaml:"value"`
	Key    string `validate:"required" yaml:"key"`
=======
	Name  string `validate:"required" yaml:"name" json:"name"`
	Nodes []Node `validate:"dive" yaml:"nodes" json:"nodes"`
>>>>>>> 51f196c8
}

// WIP
type Node struct {
	Endpoint string `validate:"required,ip_addr" yaml:"endpoint" json:"endpoint"`
	Key      string `validate:"required" yaml:"privateKey" json:"privatekey"`
}

// Collection of data used to define a Kubernetes cluster.
type Cluster struct {
	// Name of the Kubernetes cluster. Each cluster will have a random hash appended to the name, so the whole name will be of format <name>-<hash>.
	Name string `validate:"required" yaml:"name" json:"name"`
	// Version should be defined in format vX.Y. In terms of supported versions of Kubernetes,
	// Claudie follows kubeone releases and their supported versions.
	// The current kubeone version used in Claudie is 1.5.
	// To see the list of supported versions, please refer to kubeone documentation.
	// https://docs.kubermatic.com/kubeone/v1.5/architecture/compatibility/supported-versions/#supported-kubernetes-versions
	Version string `validate:"required,ver" yaml:"version" json:"version"`
	// Network range for the VPN of the cluster. The value should be defined in format A.B.C.D/mask.
	Network string `validate:"required,cidrv4" yaml:"network" json:"network"`
	// List of nodepool names this cluster will use.
	Pools Pool `validate:"dive" yaml:"pools" json:"pools"`
}

// List of nodepool names this cluster will use. Remember that nodepools defined in nodepools
// are only "blueprints". The actual nodepool will be created once referenced here.
type Pool struct {
	// List of nodepool names, that will represent control plane nodes.
	Control []string `validate:"min=1" yaml:"control" json:"control"`
	// List of nodepool names, that will represent compute nodes.
	Compute []string `yaml:"compute" json:"compute"`
}

// Role defines a concrete loadbalancer configuration. Single loadbalancer can have multiple roles.
type Role struct {
	// Name of the role. Used as a reference in clusters.
	Name string `validate:"required" yaml:"name" json:"name"`
	// Protocol of the rule. Allowed values are: tcp, udp.
	// +kubebuilder:validation:Enum=tcp;udp;
	Protocol string `validate:"required,oneof=tcp udp" yaml:"protocol" json:"protocol"`
	// Port of the incoming traffic on the loadbalancer.
	Port int32 `validate:"min=0,max=65535" yaml:"port" json:"port"`
	// Port where loadbalancer forwards the traffic.
	TargetPort int32 `validate:"min=0,max=65535" yaml:"targetPort" json:"targetPort"`
	// Defines a target group of nodes. Allowed values are:
	// k8sAllNodes - All nodes in the cluster
	// k8sControlNodes - Only control/master nodes in cluster
	// k8sComputeNodes - Only compute/worker nodes in cluster
	// +kubebuilder:validation:Enum=k8sAllNodes;k8sControlPlane;k8sComputePlane;
	Target string `validate:"required,oneof=k8sAllNodes k8sControlPlane k8sComputePlane" yaml:"target" json:"target"`
}

// Collection of data used to define a loadbalancer cluster. Defines loadbalancer clusters.
type LoadBalancerCluster struct {
	// Name of the loadbalancer.
	Name string `validate:"required" yaml:"name" json:"name"`
	// List of roles the loadbalancer uses.
	Roles []string `yaml:"roles" json:"roles"`
	// Specification of the loadbalancer's DNS record.
	DNS DNS `validate:"required" yaml:"dns,omitempty" json:"dns,omitempty"`
	// Name of the Kubernetes cluster targeted by this loadbalancer.
	TargetedK8s string `validate:"required" yaml:"targetedK8s" json:"targetedK8s"`
	// List of nodepool names this loadbalancer will use. Remember, that nodepools defined
	// in nodepools are only "blueprints". The actual nodepool will be created once referenced here.
	Pools []string `yaml:"pools" json:"pools"`
}

// Collection of data Claudie uses to create a DNS record for the loadbalancer.
type DNS struct {
<<<<<<< HEAD
	DNSZone  string `validate:"required" yaml:"dnsZone"`
	Provider string `validate:"required" yaml:"provider"`
	Hostname string `yaml:"hostname,omitempty"`
}
=======
	// DNS zone inside of which the records will be created. GCP/AWS/OCI/Azure/Cloudflare/Hetzner DNS zone is accepted
	DNSZone string `validate:"required" yaml:"dnsZone" json:"dnsZone"`
	// Name of provider to be used for creating an A record entry in defined DNS zone.
	Provider string `validate:"required" yaml:"provider" json:"provider"`
	// Custom hostname for your A record. If left empty, the hostname will be a random hash.
	Hostname string `yaml:"hostname,omitempty" json:"hostname,omitempty"`
}

////////////////////////////////////////////////////////////////////////////////
>>>>>>> 51f196c8
<|MERGE_RESOLUTION|>--- conflicted
+++ resolved
@@ -1,4 +1,8 @@
 package manifest
+
+import (
+	k8sV1 "k8s.io/api/core/v1"
+)
 
 type Manifest struct {
 	Name         string       `validate:"required" yaml:"name"`
@@ -104,19 +108,6 @@
 // it will be created twice. In OOP analogy, a dynamic nodepool would be a class
 // that would get instantiated N >= 0 times depending on which clusters reference it.
 type DynamicNodePool struct {
-<<<<<<< HEAD
-	Name             string            `validate:"required" yaml:"name"`
-	ProviderSpec     ProviderSpec      `validate:"required" yaml:"providerSpec"`
-	Count            int32             `validate:"required_without=AutoscalerConfig,excluded_with=AutoscalerConfig" yaml:"count"`
-	ServerType       string            `validate:"required" yaml:"serverType"`
-	Image            string            `validate:"required" yaml:"image"`
-	StorageDiskSize  int64             `validate:"omitempty,gte=50" yaml:"storageDiskSize"`
-	AutoscalerConfig AutoscalerConfig  `validate:"required_without=Count,excluded_with=Count" yaml:"autoscaler"`
-	Labels           map[string]string `validate:"omitempty" yaml:"labels"`
-	Taints           []Taint           `validate:"dive" yaml:"taints"`
-}
-
-=======
 	// Name of the nodepool. Each nodepool will have a random hash appended to the name, so the whole name will be of format <name>-<hash>.
 	Name string `validate:"required" yaml:"name" json:"name"`
 	// Collection of provider data to be used while creating the nodepool.
@@ -134,11 +125,12 @@
 	StorageDiskSize int64 `validate:"omitempty,gte=50" yaml:"storageDiskSize" json:"storageDiskSize,omitempty"`
 	// Autoscaler configuration for this nodepool. Mutually exclusive with count.
 	// +optional
-	AutoscalerConfig AutoscalerConfig `validate:"required_without=Count,excluded_with=Count" yaml:"autoscaler" json:"autoscaler,omitempty"`
+	AutoscalerConfig AutoscalerConfig  `validate:"required_without=Count,excluded_with=Count" yaml:"autoscaler" json:"autoscaler,omitempty"`
+	Labels           map[string]string `validate:"omitempty" yaml:"labels"`
+	Taints           []k8sV1.Taint     `validate:"omitempty" yaml:"taints"`
 }
 
 // Autoscaler configuration on per nodepool basis. Defines the number of nodes, autoscaler will scale up or down specific nodepool.
->>>>>>> 51f196c8
 type AutoscalerConfig struct {
 	// Minimum number of nodes in nodepool.
 	Min int32 `yaml:"min" json:"min,omitempty"`
@@ -158,21 +150,10 @@
 
 // WIP
 type StaticNodePool struct {
-<<<<<<< HEAD
-	Name   string            `validate:"required" yaml:"name"`
-	Nodes  []Node            `validate:"dive" yaml:"nodes"`
+	Name   string            `validate:"required" yaml:"name" json:"name"`
+	Nodes  []Node            `validate:"dive" yaml:"nodes" json:"nodes"`
 	Labels map[string]string `validate:"omitempty" yaml:"labels"`
-	Taints []Taint           `validate:"dive" yaml:"taints"`
-}
-
-type Taint struct {
-	Effect string `validate:"required" yaml:"effect"`
-	Value  string `validate:"omitempty" yaml:"value"`
-	Key    string `validate:"required" yaml:"key"`
-=======
-	Name  string `validate:"required" yaml:"name" json:"name"`
-	Nodes []Node `validate:"dive" yaml:"nodes" json:"nodes"`
->>>>>>> 51f196c8
+	Taints []k8sV1.Taint     `validate:"omitempty" yaml:"taints"`
 }
 
 // WIP
@@ -242,19 +223,10 @@
 
 // Collection of data Claudie uses to create a DNS record for the loadbalancer.
 type DNS struct {
-<<<<<<< HEAD
-	DNSZone  string `validate:"required" yaml:"dnsZone"`
-	Provider string `validate:"required" yaml:"provider"`
-	Hostname string `yaml:"hostname,omitempty"`
-}
-=======
 	// DNS zone inside of which the records will be created. GCP/AWS/OCI/Azure/Cloudflare/Hetzner DNS zone is accepted
 	DNSZone string `validate:"required" yaml:"dnsZone" json:"dnsZone"`
 	// Name of provider to be used for creating an A record entry in defined DNS zone.
 	Provider string `validate:"required" yaml:"provider" json:"provider"`
 	// Custom hostname for your A record. If left empty, the hostname will be a random hash.
 	Hostname string `yaml:"hostname,omitempty" json:"hostname,omitempty"`
-}
-
-////////////////////////////////////////////////////////////////////////////////
->>>>>>> 51f196c8
+}