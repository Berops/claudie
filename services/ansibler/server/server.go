package main

import (
	"context"
	"errors"
	"os"
	"os/signal"
	"syscall"
	"time"

	"github.com/rs/zerolog/log"
	"golang.org/x/sync/errgroup"

	"github.com/berops/claudie/internal/utils"
	"github.com/berops/claudie/services/ansibler/server/adapters/inbound/grpc"
)

<<<<<<< HEAD
const (
	defaultAnsiblerPort = 50053
)

type server struct {
	pb.UnimplementedAnsiblerServiceServer
}

func (*server) UpdateAPIEndpoint(_ context.Context, req *pb.UpdateAPIEndpointRequest) (*pb.UpdateAPIEndpointResponse, error) {
	logger := utils.CreateLoggerWithProjectAndClusterName(req.ProjectName, utils.GetClusterID(req.Desired.ClusterInfo))

	if req.Current == nil {
		return &pb.UpdateAPIEndpointResponse{Current: req.Current, Desired: req.Desired}, nil
	}

	logger.Info().Msgf("Updating api endpoint")
	if err := updateAPIEndpoint(req.Current.ClusterInfo, req.Desired.ClusterInfo); err != nil {
		return nil, fmt.Errorf("failed to update api endpoint for cluster %s project %s", req.Current.ClusterInfo.Name, req.ProjectName)
	}

	logger.Info().Msgf("Updated api endpoint")
	return &pb.UpdateAPIEndpointResponse{Current: req.Current, Desired: req.Desired}, nil
}

// InstallNodeRequirements installs requirements on all nodes
func (*server) InstallNodeRequirements(_ context.Context, req *pb.InstallRequest) (*pb.InstallResponse, error) {
	logger := log.With().
		Str("project", req.ProjectName).Str("cluster", req.Desired.ClusterInfo.Name).
		Logger()

	logger.Info().Msgf("Installing node requirements")
	info := &NodepoolInfo{
		Nodepools: NodePools{
			Dynamic: utils.GetDynamicNodePools(req.Desired.ClusterInfo.NodePools),
			Static:  utils.GetStaticNodePools(req.Desired.ClusterInfo.NodePools),
		},
		PrivateKey: req.Desired.ClusterInfo.PrivateKey,
		ID:         fmt.Sprintf("%s-%s", req.Desired.ClusterInfo.Name, req.Desired.ClusterInfo.Hash),
		Network:    req.Desired.Network,
	}

	if err := installLonghornRequirements(info); err != nil {
		logger.Err(err).Msgf("Error encountered while installing node requirements")
		return nil, fmt.Errorf("error encountered while installing node requirements for cluster %s project %s : %w", req.Desired.ClusterInfo.Name, req.ProjectName, err)
	}

	logger.Info().Msgf("Node requirements was successfully installed")
	return &pb.InstallResponse{Desired: req.Desired, DesiredLbs: req.DesiredLbs}, nil
}

// InstallVPN installs VPN between nodes in the k8s cluster and lb clusters
func (*server) InstallVPN(_ context.Context, req *pb.InstallRequest) (*pb.InstallResponse, error) {
	logger := log.With().
		Str("project", req.ProjectName).Str("cluster", req.Desired.ClusterInfo.Name).
		Logger()

	logger.Info().Msgf("Installing VPN")
	info := &VPNInfo{
		Network: req.Desired.Network,
		NodepoolInfo: []*NodepoolInfo{
			{
				Nodepools: NodePools{
					Dynamic: utils.GetDynamicNodePools(req.Desired.ClusterInfo.NodePools),
					Static:  utils.GetStaticNodePools(req.Desired.ClusterInfo.NodePools),
				},
				PrivateKey: req.Desired.ClusterInfo.PrivateKey,
				ID:         fmt.Sprintf("%s-%s", req.Desired.ClusterInfo.Name, req.Desired.ClusterInfo.Hash),
				Network:    req.Desired.Network,
			},
		},
	}

	for _, lb := range req.DesiredLbs {
		info.NodepoolInfo = append(info.NodepoolInfo, &NodepoolInfo{
			Nodepools: NodePools{
				Dynamic: utils.GetDynamicNodePools(lb.ClusterInfo.NodePools),
				Static:  utils.GetStaticNodePools(lb.ClusterInfo.NodePools),
			},
			PrivateKey: lb.ClusterInfo.PrivateKey,
			ID:         fmt.Sprintf("%s-%s", lb.ClusterInfo.Name, lb.ClusterInfo.Hash),
			Network:    req.Desired.Network,
		})
	}

	if err := installWireguardVPN(fmt.Sprintf("%s-%s", req.Desired.ClusterInfo.Name, req.Desired.ClusterInfo.Hash), info); err != nil {
		logger.Err(err).Msgf("Error encountered while installing VPN")
		return nil, fmt.Errorf("error encountered while installing VPN for cluster %s project %s : %w", req.Desired.ClusterInfo.Name, req.ProjectName, err)
	}

	logger.Info().Msgf("VPN was successfully installed")
	return &pb.InstallResponse{Desired: req.Desired, DesiredLbs: req.DesiredLbs}, nil
}

// TeardownLoadBalancers correctly destroys loadbalancers by selecting the new ApiServer endpoint
func (*server) TeardownLoadBalancers(ctx context.Context, req *pb.TeardownLBRequest) (*pb.TeardownLBResponse, error) {
	logger := log.With().
		Str("project", req.ProjectName).Str("cluster", req.Desired.ClusterInfo.Name).
		Logger()

	if len(req.DeletedLbs) == 0 {
		return &pb.TeardownLBResponse{
			PreviousAPIEndpoint: "",
			Desired:             req.Desired,
			DesiredLbs:          req.DesiredLbs,
			DeletedLbs:          req.DeletedLbs,
		}, nil
	}
	logger.Info().Msgf("Tearing down the loadbalancers")

	var attached bool
	for _, lb := range req.DesiredLbs {
		if utils.HasAPIServerRole(lb.Roles) {
			attached = true
		}
	}

	// for each load-balancer that is being deleted collect LbData.
	info := &LBInfo{
		TargetK8sNodepool:    req.Desired.ClusterInfo.NodePools,
		TargetK8sNodepoolKey: req.Desired.ClusterInfo.PrivateKey,
		ClusterID:            fmt.Sprintf("%s-%s", req.Desired.ClusterInfo.Name, req.Desired.ClusterInfo.Hash),
	}
	for _, lb := range req.DeletedLbs {
		info.LbClusters = append(info.LbClusters, &LBData{
			DesiredLbCluster: nil,
			CurrentLbCluster: lb,
		})
	}

	endpoint, err := teardownLoadBalancers(req.Desired.ClusterInfo.Name, info, attached)
	if err != nil {
		logger.Err(err).Msgf("Error encountered while setting up the LoadBalancers")
		return nil, fmt.Errorf("error encountered while tearing down loadbalancers for cluster %s project %s : %w", req.Desired.ClusterInfo.Name, req.ProjectName, err)
	}

	resp := &pb.TeardownLBResponse{
		PreviousAPIEndpoint: endpoint,
		Desired:             req.Desired,
		DesiredLbs:          req.DesiredLbs,
		DeletedLbs:          req.DeletedLbs,
	}
	logger.Info().Msgf("Loadbalancers were successfully torn down")
	return resp, nil
}

// SetUpLoadbalancers sets up the loadbalancers, DNS and verifies their configuration
func (*server) SetUpLoadbalancers(_ context.Context, req *pb.SetUpLBRequest) (*pb.SetUpLBResponse, error) {
	logger := utils.CreateLoggerWithProjectAndClusterName(req.ProjectName, utils.GetClusterID(req.Desired.ClusterInfo))

	logger.Info().Msgf("Setting up the loadbalancers")
	currentLBs := make(map[string]*pb.LBcluster)
	for _, lb := range req.CurrentLbs {
		currentLBs[lb.ClusterInfo.Name] = lb
	}

	info := &LBInfo{
		FirstRun:              req.FirstRun,
		TargetK8sNodepool:     req.Desired.ClusterInfo.NodePools,
		TargetK8sNodepoolKey:  req.Desired.ClusterInfo.PrivateKey,
		PreviousAPIEndpointLB: req.PreviousAPIEndpoint,
		ClusterID:             fmt.Sprintf("%s-%s", req.Desired.ClusterInfo.Name, req.Desired.ClusterInfo.Hash),
	}

	for _, lb := range req.DesiredLbs {
		info.LbClusters = append(info.LbClusters, &LBData{
			DesiredLbCluster: lb,
			// if there is a value in the map it will return it, otherwise nil is returned.
			CurrentLbCluster: currentLBs[lb.ClusterInfo.Name],
		})
	}

	if err := setUpLoadbalancers(req.Desired.ClusterInfo.Name, info, logger); err != nil {
		logger.Err(err).Msgf("Error encountered while setting up the loadbalancers")
		return nil, fmt.Errorf("error encountered while setting up the loadbalancers for cluster %s project %s : %w", req.Desired.ClusterInfo.Name, req.ProjectName, err)
	}

	logger.Info().Msgf("Loadbalancers were successfully set up")
	return &pb.SetUpLBResponse{Desired: req.Desired, CurrentLbs: req.CurrentLbs, DesiredLbs: req.DesiredLbs}, nil
}

=======
>>>>>>> 5cb0eba3
func main() {
	// Initialize logger
	utils.InitLog("ansibler")

	grpcAdapter := grpc.CreateGrpcAdapter()

	errGroup, errGroupContext := errgroup.WithContext(context.Background())
	errGroup.Go(grpcAdapter.Serve)

	// Listen for system interruptions to gracefully shut down
	// Listen for program interruption signals and shut it down gracefully
	errGroup.Go(func() error {
		shutdownSignalChan := make(chan os.Signal, 1)
		signal.Notify(shutdownSignalChan, os.Interrupt, syscall.SIGTERM)
		defer signal.Stop(shutdownSignalChan)

		var err error

		select {
		case <-errGroupContext.Done():
			err = errGroupContext.Err()

		case shutdownSignal := <-shutdownSignalChan:
			log.Info().Msgf("Received program shutdown signal %v", shutdownSignal)
			err = errors.New("program interruption signal")
		}

		grpcAdapter.Stop()

		// Sometimes when the container terminates gRPC logs the following message:
		// rpc error: code = Unknown desc = Error: No such container: hash of the container...
		// It does not affect anything as everything will get terminated gracefully
		// this time.Sleep fixes it so that the message won't be logged.
		time.Sleep(1 * time.Second)

		return err
	})

	log.Info().Msgf("Stopping ansibler microservice: %v", errGroup.Wait())
}<|MERGE_RESOLUTION|>--- conflicted
+++ resolved
@@ -15,189 +15,6 @@
 	"github.com/berops/claudie/services/ansibler/server/adapters/inbound/grpc"
 )
 
-<<<<<<< HEAD
-const (
-	defaultAnsiblerPort = 50053
-)
-
-type server struct {
-	pb.UnimplementedAnsiblerServiceServer
-}
-
-func (*server) UpdateAPIEndpoint(_ context.Context, req *pb.UpdateAPIEndpointRequest) (*pb.UpdateAPIEndpointResponse, error) {
-	logger := utils.CreateLoggerWithProjectAndClusterName(req.ProjectName, utils.GetClusterID(req.Desired.ClusterInfo))
-
-	if req.Current == nil {
-		return &pb.UpdateAPIEndpointResponse{Current: req.Current, Desired: req.Desired}, nil
-	}
-
-	logger.Info().Msgf("Updating api endpoint")
-	if err := updateAPIEndpoint(req.Current.ClusterInfo, req.Desired.ClusterInfo); err != nil {
-		return nil, fmt.Errorf("failed to update api endpoint for cluster %s project %s", req.Current.ClusterInfo.Name, req.ProjectName)
-	}
-
-	logger.Info().Msgf("Updated api endpoint")
-	return &pb.UpdateAPIEndpointResponse{Current: req.Current, Desired: req.Desired}, nil
-}
-
-// InstallNodeRequirements installs requirements on all nodes
-func (*server) InstallNodeRequirements(_ context.Context, req *pb.InstallRequest) (*pb.InstallResponse, error) {
-	logger := log.With().
-		Str("project", req.ProjectName).Str("cluster", req.Desired.ClusterInfo.Name).
-		Logger()
-
-	logger.Info().Msgf("Installing node requirements")
-	info := &NodepoolInfo{
-		Nodepools: NodePools{
-			Dynamic: utils.GetDynamicNodePools(req.Desired.ClusterInfo.NodePools),
-			Static:  utils.GetStaticNodePools(req.Desired.ClusterInfo.NodePools),
-		},
-		PrivateKey: req.Desired.ClusterInfo.PrivateKey,
-		ID:         fmt.Sprintf("%s-%s", req.Desired.ClusterInfo.Name, req.Desired.ClusterInfo.Hash),
-		Network:    req.Desired.Network,
-	}
-
-	if err := installLonghornRequirements(info); err != nil {
-		logger.Err(err).Msgf("Error encountered while installing node requirements")
-		return nil, fmt.Errorf("error encountered while installing node requirements for cluster %s project %s : %w", req.Desired.ClusterInfo.Name, req.ProjectName, err)
-	}
-
-	logger.Info().Msgf("Node requirements was successfully installed")
-	return &pb.InstallResponse{Desired: req.Desired, DesiredLbs: req.DesiredLbs}, nil
-}
-
-// InstallVPN installs VPN between nodes in the k8s cluster and lb clusters
-func (*server) InstallVPN(_ context.Context, req *pb.InstallRequest) (*pb.InstallResponse, error) {
-	logger := log.With().
-		Str("project", req.ProjectName).Str("cluster", req.Desired.ClusterInfo.Name).
-		Logger()
-
-	logger.Info().Msgf("Installing VPN")
-	info := &VPNInfo{
-		Network: req.Desired.Network,
-		NodepoolInfo: []*NodepoolInfo{
-			{
-				Nodepools: NodePools{
-					Dynamic: utils.GetDynamicNodePools(req.Desired.ClusterInfo.NodePools),
-					Static:  utils.GetStaticNodePools(req.Desired.ClusterInfo.NodePools),
-				},
-				PrivateKey: req.Desired.ClusterInfo.PrivateKey,
-				ID:         fmt.Sprintf("%s-%s", req.Desired.ClusterInfo.Name, req.Desired.ClusterInfo.Hash),
-				Network:    req.Desired.Network,
-			},
-		},
-	}
-
-	for _, lb := range req.DesiredLbs {
-		info.NodepoolInfo = append(info.NodepoolInfo, &NodepoolInfo{
-			Nodepools: NodePools{
-				Dynamic: utils.GetDynamicNodePools(lb.ClusterInfo.NodePools),
-				Static:  utils.GetStaticNodePools(lb.ClusterInfo.NodePools),
-			},
-			PrivateKey: lb.ClusterInfo.PrivateKey,
-			ID:         fmt.Sprintf("%s-%s", lb.ClusterInfo.Name, lb.ClusterInfo.Hash),
-			Network:    req.Desired.Network,
-		})
-	}
-
-	if err := installWireguardVPN(fmt.Sprintf("%s-%s", req.Desired.ClusterInfo.Name, req.Desired.ClusterInfo.Hash), info); err != nil {
-		logger.Err(err).Msgf("Error encountered while installing VPN")
-		return nil, fmt.Errorf("error encountered while installing VPN for cluster %s project %s : %w", req.Desired.ClusterInfo.Name, req.ProjectName, err)
-	}
-
-	logger.Info().Msgf("VPN was successfully installed")
-	return &pb.InstallResponse{Desired: req.Desired, DesiredLbs: req.DesiredLbs}, nil
-}
-
-// TeardownLoadBalancers correctly destroys loadbalancers by selecting the new ApiServer endpoint
-func (*server) TeardownLoadBalancers(ctx context.Context, req *pb.TeardownLBRequest) (*pb.TeardownLBResponse, error) {
-	logger := log.With().
-		Str("project", req.ProjectName).Str("cluster", req.Desired.ClusterInfo.Name).
-		Logger()
-
-	if len(req.DeletedLbs) == 0 {
-		return &pb.TeardownLBResponse{
-			PreviousAPIEndpoint: "",
-			Desired:             req.Desired,
-			DesiredLbs:          req.DesiredLbs,
-			DeletedLbs:          req.DeletedLbs,
-		}, nil
-	}
-	logger.Info().Msgf("Tearing down the loadbalancers")
-
-	var attached bool
-	for _, lb := range req.DesiredLbs {
-		if utils.HasAPIServerRole(lb.Roles) {
-			attached = true
-		}
-	}
-
-	// for each load-balancer that is being deleted collect LbData.
-	info := &LBInfo{
-		TargetK8sNodepool:    req.Desired.ClusterInfo.NodePools,
-		TargetK8sNodepoolKey: req.Desired.ClusterInfo.PrivateKey,
-		ClusterID:            fmt.Sprintf("%s-%s", req.Desired.ClusterInfo.Name, req.Desired.ClusterInfo.Hash),
-	}
-	for _, lb := range req.DeletedLbs {
-		info.LbClusters = append(info.LbClusters, &LBData{
-			DesiredLbCluster: nil,
-			CurrentLbCluster: lb,
-		})
-	}
-
-	endpoint, err := teardownLoadBalancers(req.Desired.ClusterInfo.Name, info, attached)
-	if err != nil {
-		logger.Err(err).Msgf("Error encountered while setting up the LoadBalancers")
-		return nil, fmt.Errorf("error encountered while tearing down loadbalancers for cluster %s project %s : %w", req.Desired.ClusterInfo.Name, req.ProjectName, err)
-	}
-
-	resp := &pb.TeardownLBResponse{
-		PreviousAPIEndpoint: endpoint,
-		Desired:             req.Desired,
-		DesiredLbs:          req.DesiredLbs,
-		DeletedLbs:          req.DeletedLbs,
-	}
-	logger.Info().Msgf("Loadbalancers were successfully torn down")
-	return resp, nil
-}
-
-// SetUpLoadbalancers sets up the loadbalancers, DNS and verifies their configuration
-func (*server) SetUpLoadbalancers(_ context.Context, req *pb.SetUpLBRequest) (*pb.SetUpLBResponse, error) {
-	logger := utils.CreateLoggerWithProjectAndClusterName(req.ProjectName, utils.GetClusterID(req.Desired.ClusterInfo))
-
-	logger.Info().Msgf("Setting up the loadbalancers")
-	currentLBs := make(map[string]*pb.LBcluster)
-	for _, lb := range req.CurrentLbs {
-		currentLBs[lb.ClusterInfo.Name] = lb
-	}
-
-	info := &LBInfo{
-		FirstRun:              req.FirstRun,
-		TargetK8sNodepool:     req.Desired.ClusterInfo.NodePools,
-		TargetK8sNodepoolKey:  req.Desired.ClusterInfo.PrivateKey,
-		PreviousAPIEndpointLB: req.PreviousAPIEndpoint,
-		ClusterID:             fmt.Sprintf("%s-%s", req.Desired.ClusterInfo.Name, req.Desired.ClusterInfo.Hash),
-	}
-
-	for _, lb := range req.DesiredLbs {
-		info.LbClusters = append(info.LbClusters, &LBData{
-			DesiredLbCluster: lb,
-			// if there is a value in the map it will return it, otherwise nil is returned.
-			CurrentLbCluster: currentLBs[lb.ClusterInfo.Name],
-		})
-	}
-
-	if err := setUpLoadbalancers(req.Desired.ClusterInfo.Name, info, logger); err != nil {
-		logger.Err(err).Msgf("Error encountered while setting up the loadbalancers")
-		return nil, fmt.Errorf("error encountered while setting up the loadbalancers for cluster %s project %s : %w", req.Desired.ClusterInfo.Name, req.ProjectName, err)
-	}
-
-	logger.Info().Msgf("Loadbalancers were successfully set up")
-	return &pb.SetUpLBResponse{Desired: req.Desired, CurrentLbs: req.CurrentLbs, DesiredLbs: req.DesiredLbs}, nil
-}
-
-=======
->>>>>>> 5cb0eba3
 func main() {
 	// Initialize logger
 	utils.InitLog("ansibler")
