--- conflicted
+++ resolved
@@ -9,12 +9,9 @@
 server  {
     listen {{ $role.Role.Port }};
     proxy_pass {{ $role.Role.Name}};
-<<<<<<< HEAD
     {{- if ne $role.Role.Port 6443 }}
     proxy_protocol on;
     {{- end }}
-=======
->>>>>>> d5cd0105
     proxy_next_upstream on;
 }
 {{- end }}
