--- conflicted
+++ resolved
@@ -86,6 +86,7 @@
 		address.Private = ip.String()
 		temp++
 	}
+	return nil
 }
 
 func remove(slice []byte, value byte) []byte {
@@ -95,12 +96,7 @@
 			break
 		}
 	}
-<<<<<<< HEAD
 	return append(slice[:pos], slice[pos+1:]...)
-=======
-
-	return nil
->>>>>>> 188cf595
 }
 
 // genInv will generate ansible inventory file slice of clusters input
