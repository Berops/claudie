package main

import (
	"context"
	"crypto/rand"
	"crypto/rsa"
	"crypto/x509"
	"encoding/pem"
	"errors"
	"fmt"
	"io/ioutil"
	"log"
	"os"
	"os/signal"
	"strings"
	"time"

	"github.com/Berops/platform/healthcheck"
	"github.com/Berops/platform/proto/pb"
	cbox "github.com/Berops/platform/services/context-box/client"
	"github.com/Berops/platform/urls"
	"github.com/Berops/platform/worker"
	"golang.org/x/crypto/ssh"
	"golang.org/x/sync/errgroup"
	"google.golang.org/grpc"
	"gopkg.in/yaml.v3"
)

////////////////////YAML STRUCT//////////////////////////////////////////////////

type Manifest struct {
	Name     string    `yaml:"name"`
	Clusters []Cluster `yaml:"clusters"`
}

type Cluster struct {
	Name       string     `yaml:"name"`
	Kubernetes string     `yaml:"kubernetes"`
	Network    string     `yaml:"network"`
	NodePools  []NodePool `yaml:"nodePools"`
	PrivateKey string
	PublicKey  string
}

type NodePool struct {
	Name     string   `yaml:"name"`
	Region   string   `yaml:"region"`
	Master   Master   `yaml:"master"`
	Worker   Worker   `yaml:"worker"`
	Provider Provider `yaml:"provider"`
}

type Master struct {
	Count      int32  `yaml:"count"`
	ServerType string `yaml:"server_type"`
	Image      string `yaml:"image"`
	DiskSize   uint32 `yaml:"disk_size"`
	Zone       string `yaml:"zone"`
	Location   string `yaml:"location"`
	Datacenter string `yaml:"datacenter"`
}

type Worker struct {
	Count      int32  `yaml:"count"`
	ServerType string `yaml:"server_type"`
	Image      string `yaml:"image"`
	DiskSize   uint32 `yaml:"disk_size"`
	Zone       string `yaml:"zone"`
	Location   string `yaml:"location"`
	Datacenter string `yaml:"datacenter"`
}

type Provider struct {
	Name        string `yaml:"name"`
	Credentials string `yaml:"credentials"`
}

////////////////////////////////////////////////////////////////////////////////

func MakeSSHKeyPair() (string, string) {
	privateKey, err := rsa.GenerateKey(rand.Reader, 2042)
	if err != nil {
		return "", ""
	}

	// generate and write private key as PEM
	var privKeyBuf strings.Builder

	privateKeyPEM := &pem.Block{Type: "RSA PRIVATE KEY", Bytes: x509.MarshalPKCS1PrivateKey(privateKey)}
	if err := pem.Encode(&privKeyBuf, privateKeyPEM); err != nil {
		return "", ""
	}

	// generate and write public key
	pub, err := ssh.NewPublicKey(&privateKey.PublicKey)
	if err != nil {
		return "", ""
	}

	var pubKeyBuf strings.Builder
	pubKeyBuf.Write(ssh.MarshalAuthorizedKey(pub))

	return privKeyBuf.String(), pubKeyBuf.String()
}

func createDesiredState(config *pb.Config) (*pb.Config, error) {
	if config == nil {
		log.Println("Got nil, expected Config... \nReturning nil")
		return nil, nil
	}
	//Create yaml manifest
	d := []byte(config.GetManifest())
	err := ioutil.WriteFile("manifest.yaml", d, 0644)
	if err != nil {
		return nil, fmt.Errorf("error while creating manifest.yaml file: %v", err)
	}
	//Parse yaml to protobuf and create desiredState
	var desiredState Manifest
	yamlFile, err := ioutil.ReadFile("manifest.yaml")
	if err != nil {
		return nil, fmt.Errorf("error while reading maninfest.yaml file: %v", err)
	}
	err = yaml.Unmarshal(yamlFile, &desiredState)
	if err != nil {
		return nil, fmt.Errorf("error while unmarshalling yaml file: %v", err)
	}
	//Remove yaml manifest after loading
	err = os.Remove("manifest.yaml")
	if err != nil {
		return nil, fmt.Errorf("error while removing maninfest.yaml file: %v", err)
	}

	var clusters []*pb.Cluster
	for _, cluster := range desiredState.Clusters {
		var nodePools []*pb.NodePool
		for _, nodePool := range cluster.NodePools {
			nodePools = append(nodePools, &pb.NodePool{
				Name:   nodePool.Name,
				Region: nodePool.Region,
				Master: &pb.Node{
					Count:      uint32(nodePool.Master.Count),
					ServerType: nodePool.Master.ServerType,
					Image:      nodePool.Master.Image,
					DiskSize:   nodePool.Master.DiskSize,
					Zone:       nodePool.Master.Zone,
					Location:   nodePool.Master.Location,
					Datacenter: nodePool.Master.Datacenter,
				},
				Worker: &pb.Node{
					Count:      uint32(nodePool.Worker.Count),
					ServerType: nodePool.Worker.ServerType,
					Image:      nodePool.Worker.Image,
					DiskSize:   nodePool.Worker.DiskSize,
					Zone:       nodePool.Worker.Zone,
					Location:   nodePool.Worker.Location,
					Datacenter: nodePool.Worker.Datacenter,
				},
				Provider: &pb.Provider{
					Name:        nodePool.Provider.Name,
					Credentials: nodePool.Provider.Credentials,
				},
			})
		}

		clusters = append(clusters, &pb.Cluster{
			Name:       cluster.Name,
			Kubernetes: cluster.Kubernetes,
			Network:    cluster.Network,
			PrivateKey: cluster.PrivateKey,
			PublicKey:  cluster.PublicKey,
			NodePools:  nodePools,
		})
	}

	res := &pb.Config{
		Id:       config.GetId(),
		Name:     config.GetName(),
		Manifest: config.GetManifest(),
		DesiredState: &pb.Project{
			Name:     desiredState.Name,
			Clusters: clusters,
		},
		CurrentState: config.GetCurrentState(),
		MsChecksum:   config.GetMsChecksum(),
		DsChecksum:   config.GetDsChecksum(),
		CsChecksum:   config.GetCsChecksum(),
		BuilderTTL:   config.GetBuilderTTL(),
		SchedulerTTL: config.GetSchedulerTTL(),
<<<<<<< HEAD
	}
	// Check if all clusters in a currentState have generated a SSH key pair. If not, generate a new pair for a cluster in desiredState.
KeyChecking:
	for _, clusterDesired := range res.DesiredState.Clusters {
		for _, clusterCurrent := range res.CurrentState.Clusters {
			if clusterDesired.Name == clusterCurrent.Name {
				if clusterCurrent.PublicKey != "" {
					clusterDesired.PublicKey = clusterCurrent.PublicKey
					clusterDesired.PrivateKey = clusterCurrent.PrivateKey
					continue KeyChecking
				}
			}
		}
		privateKey, publicKey := MakeSSHKeyPair()
		clusterDesired.PrivateKey = privateKey
		clusterDesired.PublicKey = publicKey
	}

	return res
=======
	}, nil
>>>>>>> 188cf595
}

// processConfig is function used to carry out task specific to Scheduler concurrently
func processConfig(config *pb.Config, c pb.ContextBoxServiceClient) (err error) {
	config, err = createDesiredState(config)
	if err != nil {
		return
	}

	log.Println(config.GetDesiredState())
	err = cbox.SaveConfigScheduler(c, &pb.SaveConfigRequest{Config: config})
	if err != nil {
		return fmt.Errorf("error while saving the config: %v", err)
	}

	return nil
}

// healthCheck function is function used for querring readiness of the pod running this microservice
func healthCheck() error {
	res, err := createDesiredState(nil)
	if res != nil || err != nil {
		return fmt.Errorf("health check function got unexpected result")
	}
	return nil
}

func configProcessor(c pb.ContextBoxServiceClient) func() error {
	return func() error {
		res, err := cbox.GetConfigScheduler(c)
		if err != nil {
			return fmt.Errorf("error while getting config from the Scheduler: %v", err)
		}

		config := res.GetConfig()
		if config != nil {
			go processConfig(config, c)
		}

		return nil
	}
}

func main() {
	//Create connection to Context-box
	cc, err := grpc.Dial(urls.ContextBoxURL, grpc.WithInsecure())
	if err != nil {
		log.Fatalf("could not connect to server: %v", err)
	}

	defer cc.Close()

	// Creating the client
	c := pb.NewContextBoxServiceClient(cc)

	// Initilize health probes
	healthChecker := healthcheck.NewClientHealthChecker("50056", healthCheck)
	healthChecker.StartProbes()

	g, ctx := errgroup.WithContext(context.Background())
	w := worker.NewWorker(10*time.Second, ctx, configProcessor(c), worker.ErrorLogger)

	{
		g.Go(func() error {
			ch := make(chan os.Signal, 1)
			signal.Notify(ch, os.Interrupt)
			defer signal.Stop(ch)
			<-ch
			return errors.New("interrupt signal")
		})
	}
	{
		g.Go(func() error {
			w.Run()
			return nil
		})
	}

	log.Println("Stopping Scheduler: ", g.Wait())
}<|MERGE_RESOLUTION|>--- conflicted
+++ resolved
@@ -186,7 +186,6 @@
 		CsChecksum:   config.GetCsChecksum(),
 		BuilderTTL:   config.GetBuilderTTL(),
 		SchedulerTTL: config.GetSchedulerTTL(),
-<<<<<<< HEAD
 	}
 	// Check if all clusters in a currentState have generated a SSH key pair. If not, generate a new pair for a cluster in desiredState.
 KeyChecking:
@@ -205,10 +204,7 @@
 		clusterDesired.PublicKey = publicKey
 	}
 
-	return res
-=======
-	}, nil
->>>>>>> 188cf595
+	return res, nil
 }
 
 // processConfig is function used to carry out task specific to Scheduler concurrently
