--- conflicted
+++ resolved
@@ -1,11 +1,6 @@
 name: TestSetOne-1
-<<<<<<< HEAD
-clusters:
-  - name: test-cluster-name1
-=======
 clusters: 
   - name: testset-cluster-name1
->>>>>>> ba4c0e8c
     kubernetes: v1.19.0
     network: 192.168.2.0/24
     nodePools:
