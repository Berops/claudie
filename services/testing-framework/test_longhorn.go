--- conflicted
+++ resolved
@@ -37,28 +37,16 @@
 			Kubeconfig:        cluster.Current.K8S.Kubeconfig,
 			MaxKubectlRetries: 5,
 		}
+    
+		prefix := utils.GetClusterID(cluster.Current.K8S.ClusterInfo)
+		k.Stdout = comm.GetStdOut(prefix)
+		k.Stderr = comm.GetStdErr(prefix)
 
-<<<<<<< HEAD
-		kubectl := kubectl.Kubectl{Kubeconfig: cluster.Kubeconfig, MaxKubectlRetries: 5}
-		prefix := utils.GetClusterID(cluster.ClusterInfo)
-		kubectl.Stdout = comm.GetStdOut(prefix)
-		kubectl.Stderr = comm.GetStdErr(prefix)
-
-		if err := checkLonghornNodes(ctx, cluster, kubectl); err != nil {
-			return fmt.Errorf("error while checking the nodes.longhorn.io in cluster %s : %w", cluster.ClusterInfo.Name, err)
-=======
-		if log.Logger.GetLevel() == zerolog.DebugLevel {
-			prefix := utils.GetClusterID(cluster.Current.K8S.ClusterInfo)
-			k.Stdout = comm.GetStdOut(prefix)
-			k.Stderr = comm.GetStdErr(prefix)
-		}
-
-		clusterName := cluster.Current.K8S.ClusterInfo.Name
-
+    clusterName := cluster.Current.K8S.ClusterInfo.Name
+    
 		if err := checkLonghornNodes(ctx, cluster.Current.K8S, k); err != nil {
 			return fmt.Errorf("error while checking the nodes.longhorn.io in cluster %s : %w", cluster, err)
->>>>>>> 567f9452
-		}
+    }
 
 		if err := checkLonghornPods(ctx, clusterName, k); err != nil {
 			return fmt.Errorf("error while checking if all pods from longhorn-system are ready in cluster %s: %w", clusterName, err)
