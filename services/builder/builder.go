--- conflicted
+++ resolved
@@ -169,42 +169,30 @@
 }
 
 // processConfig is function used to carry out task specific to Builder concurrently
-<<<<<<< HEAD
-func processConfig(config *pb.Config, c pb.ContextBoxServiceClient, tmp bool) {
+func processConfig(config *pb.Config, c pb.ContextBoxServiceClient, tmp bool) (err error) {
 	log.Println("I got config: ", config.GetName())
-	config = callTerraformer(config)
-	config = callWireguardian(config)
-	config = callKubeEleven(config)
+
+	config, err = callTerraformer(config)
+	if err != nil {
+		return
+	}
+
+	config, err = callWireguardian(config)
+	if err != nil {
+		return
+	}
+
+	config, err = callKubeEleven(config)
+	if err != nil {
+		return
+	}
+
 	if !tmp {
 		config.CurrentState = config.DesiredState // Update currentState
 		err := cbox.SaveConfigBuilder(c, &pb.SaveConfigRequest{Config: config})
 		if err != nil {
-			log.Fatalln("Error while saving the config", err)
-		}
-=======
-func processConfig(config *pb.Config, c pb.ContextBoxServiceClient) (err error) {
-	log.Println("I got config: ", config.GetName())
-
-	config, err = callTerraformer(config)
-	if err != nil {
-		return
-	}
-
-	config, err = callWireguardian(config)
-	if err != nil {
-		return
-	}
-
-	config, err = callKubeEleven(config)
-	if err != nil {
-		return
-	}
-
-	config.CurrentState = config.DesiredState // Update currentState
-
-	err = cbox.SaveConfigBuilder(c, &pb.SaveConfigRequest{Config: config})
-	if err != nil {
-		return fmt.Errorf("error while saving the config: %v", err)
+			return fmt.Errorf("error while saving the config: %v", err)
+		}
 	}
 
 	return nil
@@ -219,11 +207,19 @@
 
 		config := res.GetConfig()
 		if config != nil {
-			go processConfig(config, c)
-		}
-
-		return nil
->>>>>>> 188cf595
+			var tmpConfig *pb.Config
+			config := res.GetConfig()
+			log.Println("I got config: ", config.GetCurrentState())
+			if len(config.CurrentState.GetClusters()) > 0 {
+				tmpConfig = diff(config)
+			}
+			if tmpConfig != nil {
+				processConfig(tmpConfig, c, false)
+			}
+			go processConfig(config, c, true)
+		}
+
+		return nil
 	}
 }
 
@@ -263,33 +259,6 @@
 	healthChecker := healthcheck.NewClientHealthChecker("50051", healthCheck)
 	healthChecker.StartProbes()
 
-<<<<<<< HEAD
-	// Main loop for getting and processing configs
-	go func() {
-		for {
-			res, err := cbox.GetConfigBuilder(c) // Get a new config
-			if err != nil {
-				log.Fatalln("Error while getting config from the Builder", err)
-			}
-			if res.GetConfig() != nil {
-				var tmpConfig *pb.Config
-				config := res.GetConfig()
-				log.Println("I got config: ", config.GetCurrentState())
-				if len(config.CurrentState.GetClusters()) > 0 {
-					tmpConfig = diff(config)
-				}
-				if tmpConfig != nil {
-					processConfig(tmpConfig, c, false)
-				}
-				go processConfig(config, c, true)
-				time.Sleep(5 * time.Second)
-			}
-		}
-	}()
-
-	ch := make(chan os.Signal, 1)
-	signal.Notify(ch, os.Interrupt)
-=======
 	g, ctx := errgroup.WithContext(context.Background())
 	w := worker.NewWorker(5*time.Second, ctx, configProcessor(c), worker.ErrorLogger)
 
@@ -308,7 +277,6 @@
 			return nil
 		})
 	}
->>>>>>> 188cf595
 
 	log.Println("Stopping Builder: ", g.Wait())
 }