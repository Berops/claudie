package main

/*
How operations with the nodes work:

We can have three cases of a operation within the input manifest

- just addition of a nodes
  - the config is processed right away

- just deletion of a nodes
  - firstly, the nodes are deleted from the cluster (via kubectl)
  - secondly, the config is  processed which will delete the nodes from infra

- addition AND deletion of the nodes
  - firstly the tmpConfig is applied, which will only add nodes into the cluster
  - secondly, the nodes are deleted from the cluster (via kubectl)
  - lastly, the config is processed, which will delete the nodes from infra
*/

import (
	"fmt"
	"sync"

	"github.com/Berops/claudie/internal/utils"
	"github.com/Berops/claudie/proto/pb"
	cbox "github.com/Berops/claudie/services/context-box/client"
	"github.com/rs/zerolog/log"
	"google.golang.org/protobuf/proto"
)

type nodepoolsCounts struct {
	nodepools map[string]*nodeCount // [nodepoolName]count which needs to be deleted
}

type nodeCount struct {
	Count uint32
}

// configProcessor will fetch new configs from the supplied connection
// to the context-box service. Each received config will be processed in
// a separate go-routine. If a sync.WaitGroup is supplied it will call
// the Add(1) and then the Done() method on it after the go-routine finishes the work,
// if nil it will be ignored.
func configProcessor(c pb.ContextBoxServiceClient, wg *sync.WaitGroup) error {
	res, err := cbox.GetConfigBuilder(c) // Get a new config
	if err != nil {
		return fmt.Errorf("error while getting config from the Context-box: %w", err)
	}

	config := res.GetConfig()
	if config == nil {
		return nil
	}

	if wg != nil {
		// we received a non-nil config thus we add a new worker to the wait group.
		wg.Add(1)
	}

	go func() {
		if wg != nil {
			defer wg.Done()
		}

		// check if Desired state is null and if so we want to delete the existing config
		if config.DsChecksum == nil && config.CsChecksum != nil {
			if err := destroyConfigAndDeleteDoc(config, c); err != nil {
				log.Error().Msgf("failed to delete the config %s : %v", config.Name, err)
			}
			return
		}

		// check for cluster deleting
		configToDelete := getDeletedClusterConfig(config)
<<<<<<< HEAD

		// we need to correctly destroy the load-balancers for the new API endpoint.
		oldAPIEndpoints, err := teardownLoadBalancers(configToDelete.CurrentState, config.CurrentState, config.DesiredState)
		if err != nil {
			log.Error().Msgf("Failed to teardown LoadBalancers: %v", err)
		}

		if err := destroyConfig(configToDelete, c); err != nil {
			log.Error().Msgf("Failed to delete clusters: %v", err)
=======
		if configToDelete != nil {
			if err := destroyConfig(configToDelete, c); err != nil {
				log.Error().Msgf("failed to delete clusters from config %s : %v", config.Name, err)
				//if err in cluster deletion, stop the execution
				return
			}
>>>>>>> 9e23453c
		}

		//tmpConfig is used in operation where config is adding && deleting the nodes
		//first, tmpConfig is applied which only adds nodes and only then the real config is applied, which will delete nodes
		var tmpConfig *pb.Config
		var toDelete map[string]*nodepoolsCounts //[clusterName]nodepoolsCount
		//if any current state already exist, find difference
		if len(config.CurrentState.GetClusters()) > 0 {
			tmpConfig, toDelete = stateDifference(config)
		}
		//if tmpConfig is not nil, first apply it
		if tmpConfig != nil {
<<<<<<< HEAD
			log.Info().Msg("Processing a tmpConfig...")
			if err := buildConfig(tmpConfig, c, true, oldAPIEndpoints); err != nil {
				log.Error().Err(err).Send()
=======
			log.Info().Msgf("Processing a first stage of the config %s", tmpConfig.Name)
			if err := buildConfig(tmpConfig, c, true); err != nil {
				log.Error().Msgf("error while processing config %s : %v", tmpConfig.Name, err)
				//if err in tmpConfig, stop the execution
				return
>>>>>>> 9e23453c
			}
			log.Info().Msgf("First stage of config %s finished building", tmpConfig.Name)
			config.CurrentState = tmpConfig.DesiredState
		}
		if toDelete != nil {
			log.Info().Msgf("Deleting nodes for config %s", config.Name)
			config, err = deleteNodes(config, toDelete)
			if err != nil {
				log.Error().Msgf("error while deleting nodes for config %s : %v", config.Name, err)
				//if err in node deletions, stop the execution
				return
			}
		}
		message := fmt.Sprintf("Processing config %s", config.Name)
		if tmpConfig != nil {
			message = fmt.Sprintf("Processing second stage of the config %s", config.Name)
		}
		log.Info().Msgf(message)

<<<<<<< HEAD
		if err = buildConfig(config, c, false, oldAPIEndpoints); err != nil {
			log.Error().Err(err).Send()
=======
		if err = buildConfig(config, c, false); err != nil {
			log.Error().Msgf("error while processing config %s : %v", config.Name, err)
			return
>>>>>>> 9e23453c
		}
		log.Info().Msgf("Config %s finished building", config.Name)
	}()

	return nil
}

// stateDifference takes config to calculates difference between desired and current state to determine how many nodes  needs to be deleted and added.
func stateDifference(config *pb.Config) (*pb.Config, map[string]*nodepoolsCounts) {
	adding, deleting := false, false
	tmpConfig := proto.Clone(config).(*pb.Config)
	currentNodepoolMap := getNodepoolMap(tmpConfig.CurrentState.Clusters) //[clusterName][nodepoolName]Count
	var delCounts = make(map[string]*nodepoolsCounts)                     //[clusterName]nodepoolCount
	//iterate over clusters and find difference in nodepools
	for _, desiredClusterTmp := range tmpConfig.GetDesiredState().GetClusters() {
		npCounts, add, del := findNodepoolDifference(currentNodepoolMap, desiredClusterTmp)
		delCounts[desiredClusterTmp.ClusterInfo.Name] = npCounts
		if add {
			adding = true
		}
		if del {
			deleting = true
		}
	}

	//if any key left, it means that nodepool is defined in current state but not in the desired, i.e. whole nodepool should be deleted
	if len(currentNodepoolMap) > 0 {
		log.Debug().Msgf("Detected deletion of a nodepools")
		deleting = true
		for clusterName, nodepoolsCount := range currentNodepoolMap {
			//merge maps together so delCounts holds all delete counts
			mergeDeleteCounts(delCounts[clusterName].nodepools, nodepoolsCount.nodepools)
			//since tmpConfig first adds nodes, the deleted nodes needs to be added into tmp Desired state
			desiredClusterTmp := utils.GetClusterByName(clusterName, tmpConfig.DesiredState.Clusters)
			if desiredClusterTmp != nil {
				//find cluster in current state
				currentCluster := utils.GetClusterByName(clusterName, tmpConfig.CurrentState.Clusters)
				if currentCluster != nil {
					//append nodepool to desired state, since tmpConfig only adds nodes
					for nodepoolName := range nodepoolsCount.nodepools {
						log.Debug().Msgf("Nodepool %s from cluster %s will be deleted", nodepoolName, clusterName)
						desiredClusterTmp.ClusterInfo.NodePools = append(desiredClusterTmp.ClusterInfo.NodePools, utils.GetNodePoolByName(nodepoolName, currentCluster.ClusterInfo.GetNodePools()))
					}
				}
			}
		}
	}

	switch {
	case adding && deleting:
		return tmpConfig, delCounts
	case deleting:
		return nil, delCounts
	default:
		return nil, nil
	}
}

// getNodepoolMap returns a map in a form of map[ClusterName]nodecount{map[NodepoolName]count}
func getNodepoolMap(clusters []*pb.K8Scluster) map[string]*nodepoolsCounts {
	nodepoolMap := make(map[string]*nodepoolsCounts)
	for _, cluster := range clusters {
		npCount := &nodepoolsCounts{nodepools: make(map[string]*nodeCount)}
		for _, nodePool := range cluster.ClusterInfo.GetNodePools() {
			npCount.nodepools[nodePool.Name] = &nodeCount{Count: nodePool.Count}
		}
		nodepoolMap[cluster.ClusterInfo.Name] = npCount
	}
	return nodepoolMap
}

// findNodepoolDifference will find any difference in nodepool between desired state and current
// this function should be used only with tmpConfig, since it will augment the desired state in a way, that will not delete the nodes
// returns count of nodes to delete in form of map[NodepoolName]counts,and booleans about deletion and addition of any nodes
func findNodepoolDifference(currentNodepoolMap map[string]*nodepoolsCounts, desiredClusterTmp *pb.K8Scluster) (result *nodepoolsCounts, adding bool, deleting bool) {
	nodepoolCountToDelete := make(map[string]*nodeCount)
	//iterate over nodepools in desired cluster
	for _, nodePoolDesired := range desiredClusterTmp.ClusterInfo.GetNodePools() {
		//iterate over nodepools in current cluster
		if nodepoolsCurrent, ok := currentNodepoolMap[desiredClusterTmp.ClusterInfo.Name]; ok {
			for nodepoolCurrentName, nodePoolCurrentCount := range nodepoolsCurrent.nodepools {
				//if desired state contains nodepool from current, check counts
				if nodePoolDesired.Name == nodepoolCurrentName {
					var countToDelete nodeCount
					if nodePoolDesired.Count > nodePoolCurrentCount.Count { //if desired cluster has more nodes than in current nodepool
						adding = true
					} else if nodePoolDesired.Count < nodePoolCurrentCount.Count { //if desired cluster has less nodes than in current nodepool
						countToDelete.Count = nodePoolCurrentCount.Count - nodePoolDesired.Count
						//since we are working with tmp config, we do not delete nodes in this step, thus save the current node count
						nodePoolDesired.Count = nodePoolCurrentCount.Count
						deleting = true
					}
					nodepoolCountToDelete[nodePoolDesired.Name] = &countToDelete
					//delete nodepool from nodepool map, so we can keep track of which nodepools were deleted
					delete(nodepoolsCurrent.nodepools, nodePoolDesired.Name)
					//if cluster has no nodepools, delete the reference to cluster
					if len(nodepoolsCurrent.nodepools) == 0 {
						delete(currentNodepoolMap, desiredClusterTmp.ClusterInfo.Name)
					}
				}
			}
		} else {
			//adding a new nodepool, since not found in current state
			adding = true
		}
	}
	result = &nodepoolsCounts{nodepools: nodepoolCountToDelete}
	return result, adding, deleting
}

// mergeDeleteCounts function will merge two maps which hold info about deletion of the nodes into one
// return map of the nodes for deletion in for of map[ClusterName]nodecount{map[NodepoolName]count}
func mergeDeleteCounts(dst, src map[string]*nodeCount) map[string]*nodeCount {
	for k, v := range src {
		dst[k] = v
	}
	return dst
}

// getDeletedClusterConfig function queries for cluster those needs ro be deleted from current state.
// It also updated the config object to remove the clusters to be deleted from current state. Thus
// the function has SIDE EFFECTS and should be used carefully.
// returns *pb.Config which contains clusters (both k8s and lb) that needs to be deleted.
func getDeletedClusterConfig(config *pb.Config) *pb.Config {
	if config.CurrentState.Name == "" {
		//if first run of config, skip
		return nil
	}
	configToDelete := proto.Clone(config).(*pb.Config)
	var k8sClustersToDelete, remainingCsK8sClusters []*pb.K8Scluster
	var LbClustersToDelete, remainingCsLbClusters []*pb.LBcluster

OuterK8s:
	for _, csCluster := range config.CurrentState.Clusters {
		for _, dsCluster := range config.DesiredState.Clusters {
			if isEqual(dsCluster.ClusterInfo, csCluster.ClusterInfo) {
				remainingCsK8sClusters = append(remainingCsK8sClusters, csCluster)
				continue OuterK8s
			}
		}
		k8sClustersToDelete = append(k8sClustersToDelete, csCluster)
	}
OuterLb:
	for _, csLbCluster := range config.CurrentState.LoadBalancerClusters {
		for _, dsLbCluster := range config.DesiredState.LoadBalancerClusters {
			if isEqual(dsLbCluster.ClusterInfo, csLbCluster.ClusterInfo) {
				remainingCsLbClusters = append(remainingCsLbClusters, csLbCluster)
				continue OuterLb
			}
		}
		LbClustersToDelete = append(LbClustersToDelete, csLbCluster)
	}
	configToDelete.CurrentState.Clusters = k8sClustersToDelete
	configToDelete.CurrentState.LoadBalancerClusters = LbClustersToDelete

	// update the passed config's currentState to remove the clusters which will be deleted
	config.CurrentState.Clusters = remainingCsK8sClusters
	config.CurrentState.LoadBalancerClusters = remainingCsLbClusters
	return configToDelete
}

// isEqual function checks if the two cluster from desiredState and Current state are same by comparing
// names and hashes
// return boolean value, True if the match otherwise False
func isEqual(dsClusterInfo, csClusterInfo *pb.ClusterInfo) bool {
	return dsClusterInfo.Name == csClusterInfo.Name && dsClusterInfo.Hash == csClusterInfo.Hash
}<|MERGE_RESOLUTION|>--- conflicted
+++ resolved
@@ -73,7 +73,6 @@
 
 		// check for cluster deleting
 		configToDelete := getDeletedClusterConfig(config)
-<<<<<<< HEAD
 
 		// we need to correctly destroy the load-balancers for the new API endpoint.
 		oldAPIEndpoints, err := teardownLoadBalancers(configToDelete.CurrentState, config.CurrentState, config.DesiredState)
@@ -81,16 +80,12 @@
 			log.Error().Msgf("Failed to teardown LoadBalancers: %v", err)
 		}
 
-		if err := destroyConfig(configToDelete, c); err != nil {
-			log.Error().Msgf("Failed to delete clusters: %v", err)
-=======
 		if configToDelete != nil {
 			if err := destroyConfig(configToDelete, c); err != nil {
 				log.Error().Msgf("failed to delete clusters from config %s : %v", config.Name, err)
 				//if err in cluster deletion, stop the execution
 				return
 			}
->>>>>>> 9e23453c
 		}
 
 		//tmpConfig is used in operation where config is adding && deleting the nodes
@@ -103,17 +98,11 @@
 		}
 		//if tmpConfig is not nil, first apply it
 		if tmpConfig != nil {
-<<<<<<< HEAD
-			log.Info().Msg("Processing a tmpConfig...")
+			log.Info().Msgf("Processing a first stage of the config %s", tmpConfig.Name)
 			if err := buildConfig(tmpConfig, c, true, oldAPIEndpoints); err != nil {
-				log.Error().Err(err).Send()
-=======
-			log.Info().Msgf("Processing a first stage of the config %s", tmpConfig.Name)
-			if err := buildConfig(tmpConfig, c, true); err != nil {
 				log.Error().Msgf("error while processing config %s : %v", tmpConfig.Name, err)
 				//if err in tmpConfig, stop the execution
 				return
->>>>>>> 9e23453c
 			}
 			log.Info().Msgf("First stage of config %s finished building", tmpConfig.Name)
 			config.CurrentState = tmpConfig.DesiredState
@@ -133,14 +122,9 @@
 		}
 		log.Info().Msgf(message)
 
-<<<<<<< HEAD
 		if err = buildConfig(config, c, false, oldAPIEndpoints); err != nil {
-			log.Error().Err(err).Send()
-=======
-		if err = buildConfig(config, c, false); err != nil {
 			log.Error().Msgf("error while processing config %s : %v", config.Name, err)
 			return
->>>>>>> 9e23453c
 		}
 		log.Info().Msgf("Config %s finished building", config.Name)
 	}()
