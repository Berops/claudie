--- conflicted
+++ resolved
@@ -331,15 +331,10 @@
 		Current:     ctx.cluster,
 		CurrentLbs:  ctx.loadbalancers,
 	}); err != nil {
-<<<<<<< HEAD
-		return err
-	}
-=======
 		return fmt.Errorf("error while destroying infrastructure  cluster %s project %s : %w", ctx.GetClusterName(), ctx.projectName, err)
 	}
 	log.Info().Msgf("DestroyInfrastructure on Terraformer for cluster %s project %s finished successfully", ctx.GetClusterName(), ctx.projectName)
 
->>>>>>> 0a2daa25
 	return nil
 }
 
@@ -349,34 +344,17 @@
 		return nil
 	}
 
-<<<<<<< HEAD
-	log.Info().Msgf("Calling DeleteKubeconfig on kuber for cluster %s project %s", ctx.GetClusterName(), ctx.projectName)
-=======
-	cc, err := utils.GrpcDialWithInsecure("kuber", envs.KuberURL)
-	if err != nil {
-		return err
-	}
-	defer utils.CloseClientConnection(cc)
-
-	c := pb.NewKuberServiceClient(cc)
-
 	log.Info().Msgf("Calling DeleteKubeconfig on Kuber for cluster %s project %s", ctx.GetClusterName(), ctx.projectName)
->>>>>>> 0a2daa25
 	if _, err := kuber.DeleteKubeconfig(c, &pb.DeleteKubeconfigRequest{Cluster: ctx.cluster}); err != nil {
 		return fmt.Errorf("error while deleting kubeconfig for cluster %s project %s : %w", ctx.GetClusterName(), ctx.projectName, err)
 	}
 
 	log.Info().Msgf("Calling DeleteClusterMetadata on kuber for cluster %s project %s", ctx.GetClusterName(), ctx.projectName)
-<<<<<<< HEAD
-	_, err := kuber.DeleteClusterMetadata(c, &pb.DeleteClusterMetadataRequest{Cluster: ctx.cluster})
-	return err
-=======
-	if _, err = kuber.DeleteClusterMetadata(c, &pb.DeleteClusterMetadataRequest{Cluster: ctx.cluster}); err != nil {
+	if _, err := kuber.DeleteClusterMetadata(c, &pb.DeleteClusterMetadataRequest{Cluster: ctx.cluster}); err != nil {
 		return fmt.Errorf("error while deleting metadata for cluster %s project %s : %w", ctx.GetClusterName(), ctx.projectName, err)
 	}
 	log.Info().Msgf("DeleteKubeconfig on Kuber for cluster %s project %s finished successfully", ctx.GetClusterName(), ctx.projectName)
 	return nil
->>>>>>> 0a2daa25
 }
 
 // callDeleteNodes calls Kuber.DeleteNodes which will safely delete nodes from cluster
