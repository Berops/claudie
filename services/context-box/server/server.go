--- conflicted
+++ resolved
@@ -147,9 +147,6 @@
 		return nil, fmt.Errorf("error while updating builderTTL for %s : %w", config.Name, err)
 	}
 
-<<<<<<< HEAD
-	logger.Info().Msgf("Config successfully saved from Builder")
-=======
 	// Update workflow state for k8s clusters. (LB clusters included)
 	for _, cluster := range config.CurrentState.Clusters {
 		if err := database.UpdateWorkflowState(config.Name, cluster.ClusterInfo.Name, config.State[cluster.ClusterInfo.Name]); err != nil {
@@ -158,7 +155,6 @@
 	}
 
 	log.Info().Msgf("Config %s successfully saved from Builder", config.Name)
->>>>>>> 2754f92e
 	return &pb.SaveConfigResponse{Config: config}, nil
 }
 
