--- conflicted
+++ resolved
@@ -4,12 +4,13 @@
 	"context"
 	"crypto/md5"
 	"fmt"
-	terraformer "github.com/Berops/platform/services/terraformer/client"
 	"log"
 	"net"
 	"os"
 	"os/signal"
 	"time"
+
+	terraformer "github.com/Berops/platform/services/terraformer/client"
 
 	"github.com/Berops/platform/proto/pb"
 	"github.com/Berops/platform/urls"
@@ -395,11 +396,8 @@
 	if err != nil {
 		log.Fatal(err)
 	}
-<<<<<<< HEAD
-=======
 	log.Println("Connected to MongoDB")
 	fmt.Println("MongoDB connected via", urls.DatabaseURL)
->>>>>>> ffa34b80
 	collection = client.Database("platform").Collection("config")
 	defer client.Disconnect(context.TODO()) //closing MongoDB connection
 
