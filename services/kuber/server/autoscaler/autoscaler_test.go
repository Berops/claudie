package autoscaler

import (
	"testing"

	"github.com/berops/claudie/internal/templateUtils"
	"github.com/berops/claudie/services/kuber/templates"
	"github.com/stretchr/testify/require"
)

var (
	caData = AutoscalerDeploymentData{
		ClusterID:   "test-cluster-kjbansc",
		AdapterPort: "50000",
		ClusterName: "test-cluster",
		ProjectName: "Project1",
	}

	caDeployment = `---
apiVersion: v1
kind: ConfigMap
metadata:
  name: autoscaler-config-test-cluster-kjbansc
data:
  cloud-config: |-
    address: "autoscaler-adapter-test-cluster-kjbansc:50000"
---
apiVersion: apps/v1
kind: Deployment
metadata:
  name: autoscaler-test-cluster-kjbansc
  labels:
    app: autoscaler-test-cluster-kjbansc
spec:
  replicas: 1
  selector:
    matchLabels:
      app: autoscaler-test-cluster-kjbansc
  template:
    metadata:
      labels:
        app: autoscaler-test-cluster-kjbansc
      annotations:
        prometheus.io/scrape: "true"
        prometheus.io/port: "8085"
    spec:
      containers:
        - image: registry.k8s.io/autoscaling/cluster-autoscaler:v1.25.0
          name: cluster-autoscaler
          resources:
            limits:
              cpu: 100m
              memory: 300Mi
            requests:
              cpu: 100m
              memory: 300Mi
          command:
            - ./cluster-autoscaler
            - --cloud-provider=externalgrpc
            - --cloud-config=/etc/claudie/cloud-config/cloud-config
            - --kubeconfig=/etc/claudie/kubeconfig/kubeconfig
            - --v=5
          imagePullPolicy: IfNotPresent
          volumeMounts:
            - name: kubeconfig
              mountPath: /etc/claudie/kubeconfig
              readOnly: true
            - name: cloud-config
              mountPath: /etc/claudie/cloud-config
              readOnly: true
      volumes:
        - name: kubeconfig
          secret:
            secretName: test-cluster-kjbansc-kubeconfig
        - name: cloud-config
          configMap:
            name: autoscaler-config-test-cluster-kjbansc
`
)

// TestAutoscalerTemplate tests templates generated for autoscaler.
func TestAutoscalerTemplate(t *testing.T) {
	// Load
	tpl := templateUtils.Templates{Directory: "."}
	ca, err := templateUtils.LoadTemplate(templates.ClusterAutoscalerTemplate)
	require.NoError(t, err)
<<<<<<< HEAD
	aa, err := templateUtils.LoadTemplate(templates.AutoscalerAdapterTemplate)
	require.NoError(t, err)
	// Check adapter
	out, err := tpl.GenerateToString(aa, aaData)
	require.NoError(t, err)
	require.Equal(t, out, aaDeployment)
=======
>>>>>>> d7af9122
	// Check Autoscaler
	out, err := tpl.GenerateToString(ca, caData)
	require.NoError(t, err)
	require.Equal(t, out, caDeployment)
}<|MERGE_RESOLUTION|>--- conflicted
+++ resolved
@@ -84,15 +84,6 @@
 	tpl := templateUtils.Templates{Directory: "."}
 	ca, err := templateUtils.LoadTemplate(templates.ClusterAutoscalerTemplate)
 	require.NoError(t, err)
-<<<<<<< HEAD
-	aa, err := templateUtils.LoadTemplate(templates.AutoscalerAdapterTemplate)
-	require.NoError(t, err)
-	// Check adapter
-	out, err := tpl.GenerateToString(aa, aaData)
-	require.NoError(t, err)
-	require.Equal(t, out, aaDeployment)
-=======
->>>>>>> d7af9122
 	// Check Autoscaler
 	out, err := tpl.GenerateToString(ca, caData)
 	require.NoError(t, err)
