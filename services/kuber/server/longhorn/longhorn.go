--- conflicted
+++ resolved
@@ -181,13 +181,8 @@
 		}
 		//if not found in applied, delete the sc
 		if !found {
-<<<<<<< HEAD
-			err := kc.KubectlDeleteResource("sc", ex, "")
+			err := kc.KubectlDeleteResource("sc", ex)
 			log.Debug().Msgf("Deleting storage class %s", ex)
-=======
-			err := kc.KubectlDeleteResource("sc", ex)
-			log.Info().Msgf("Deleting storage class %s", ex)
->>>>>>> 6213a9af
 			if err != nil {
 				return fmt.Errorf("error while deleting storage class %s due to no nodes backing it : %w", ex, err)
 			}
