--- conflicted
+++ resolved
@@ -45,13 +45,8 @@
 resource "google_compute_instance" "{{$nodepool.Name}}" {
   count        = {{$nodepool.Count}}
   zone         = "europe-west1-c"
-<<<<<<< HEAD
-  name         = "{{ .Cluster.Name }}-{{.Cluster.Hash}}-gcp-cont-${count.index + 1}"
-  machine_type = "{{ (index .Cluster.NodePools $index).Master.ServerType }}"
-=======
   name         = "{{$cluster.Name}}-{{$cluster.Hash}}-{{$nodepool.Name}}-gcp-${count.index + 1}"
   machine_type = "{{$nodepool.ServerType}}"
->>>>>>> 5bbcdd1f
   allow_stopping_for_update = true
   boot_disk {
     initialize_params {
@@ -69,31 +64,10 @@
   metadata_startup_script = "echo 'PermitRootLogin without-password' >> /etc/ssh/sshd_config && echo 'PubkeyAuthentication yes' >> /etc/ssh/sshd_config && service sshd restart"
 }
 
-<<<<<<< HEAD
-resource "google_compute_instance" "compute_plane" {
-  count        = {{ (index .Cluster.NodePools $index).Worker.Count }}
-  zone         = "europe-west1-c"
-  name         = "{{ .Cluster.Name }}-{{.Cluster.Hash}}-gcp-comp-${count.index + 1}"
-  machine_type = "{{ (index .Cluster.NodePools $index).Worker.ServerType }}"
-  allow_stopping_for_update = true
-  boot_disk {
-    initialize_params {
-      size = 10
-      image = "{{ (index .Cluster.NodePools $index).Worker.Image }}"
-    }
-  }
-  network_interface {
-    subnetwork = google_compute_subnetwork.subnet.self_link
-    access_config {}
-  }
-  metadata = {
-    ssh-keys = "root:${file("./public.pem")}"
-=======
 output "{{$nodepool.Name}}" {
   value = {
     for node in google_compute_instance.{{$nodepool.Name}}:
     node.name => node.network_interface.0.access_config.0.nat_ip
->>>>>>> 5bbcdd1f
   }
 }
 {{end}}
