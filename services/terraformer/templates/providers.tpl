--- conflicted
+++ resolved
@@ -12,17 +12,16 @@
       version = "4.31.0"
     }
     {{ end }}
-<<<<<<< HEAD
     {{if .Aws }}
     aws = {
       source = "hashicorp/aws"
       version = "4.31.0"
-=======
+    }
+    {{ end }}
     {{if .Oci }}
     oci = {
       source = "oracle/oci"
       version = "4.94.0"
->>>>>>> 0fb9caa6
     }
     {{ end }}
   }
