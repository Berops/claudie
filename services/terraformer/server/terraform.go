package main

import (
	"bytes"
	"encoding/json"
	"fmt"
	"os"
	"os/exec"
	"path/filepath"
	"sort"
	"text/template"

	"github.com/Berops/platform/proto/pb"
	"github.com/Berops/platform/utils"
	"github.com/rs/zerolog/log"
	"golang.org/x/sync/errgroup"
)

const (
	outputPath   string = "services/terraformer/server/terraform"
	templatePath string = "services/terraformer/templates"
)

// Backend struct
type Backend struct {
	ProjectName string
	ClusterName string
}

// Data struct
type Data struct {
	NodePools   []*pb.NodePool
	ClusterName string
	ClusterHash string
}
type jsonOut struct {
	IPs map[string]interface{} `json:"-"`
}

type ClusterPair struct {
	desiredInfo *pb.ClusterInfo
	currentInfo *pb.ClusterInfo
	isK8s       bool
}

func initInfra(clusterInfo *pb.ClusterInfo, backendData Backend, tplFile, tfFile string) (string, error) {
	// Creating backend.tf file
	templateFilePath := filepath.Join(templatePath, "backend.tpl")
	tfFilePath := filepath.Join(outputPath, backendData.ClusterName, "backend.tf")
	outputPathCluster := filepath.Join(outputPath, backendData.ClusterName)

	// Creating backend.tf file from the template backend.tpl
	if err := templateGen(templateFilePath, tfFilePath, backendData, outputPathCluster); err != nil {
		log.Error().Msgf("Error generating terraform config file %s from template %s: %v",
			tfFilePath, templateFilePath, err)
		return "", err
	}

	// Creating .tf files for providers from templates
<<<<<<< HEAD
	if err := buildNodePools(clusterInfo, outputPathCluster, tplFile, tfFile); err != nil {
		return "", err
	}

	// Create publicKey and privateKey file for a cluster
	if err := utils.CreateKeyFile(clusterInfo.PublicKey, outputPathCluster, "public.pem"); err != nil {
		return "", err
=======
	if err := buildNodePools(desiredStateCluster, outputPathCluster); err != nil {
		log.Error().Msgf("Error building building .tf files: %v", err)
		return err
	}

	// Create publicKey and privateKey file for a cluster
	terraformOutputPath := filepath.Join(outputPath, backendData.ClusterName)
	if err := utils.CreateKeyFile(desiredStateCluster.GetPublicKey(), terraformOutputPath, "public.pem"); err != nil {
		log.Error().Msgf("Error creating key file: %v", err)
		return err
>>>>>>> 8a43f8c7
	}

	// Call terraform init
	log.Info().Msgf("Running terraform init in %s", outputPathCluster)
	if err := initTerraform(outputPathCluster); err != nil {
		log.Error().Msgf("Error running terraform init in %s: %v", outputPathCluster, err)
		return "", err
	}
	return outputPathCluster, nil
}

func createInfra(clusterInfoDesired, clusterInfoCurrent *pb.ClusterInfo, outputPathCluster string) error {
	// terraform apply
	log.Info().Msgf("Running terraform apply in %s", outputPathCluster)
	if err := applyTerraform(outputPathCluster); err != nil {
		log.Error().Msgf("Error running terraform apply in %s: %v", outputPathCluster, err)
		return err
	}

	// group all the nodes together to make searching with respect to IP easy
	var oldNodes []*pb.Node
	if clusterInfoCurrent != nil {
		for _, oldNodepool := range clusterInfoCurrent.NodePools {
			oldNodes = append(oldNodes, oldNodepool.Nodes...)
		}
	}

	// Fill public ip addresses to NodeInfos
	for _, nodepool := range clusterInfoDesired.NodePools {
		output, err := outputTerraform(outputPathCluster, nodepool)
		if err != nil {
			log.Error().Msgf("Error while getting output from terraform: %v", err)
			return err
		}

		out, err := readOutput(output)
		if err != nil {
			log.Error().Msgf("Error while reading the terraform output: %v", err)
			return err
		}
		fmt.Printf("%v", out)
		fillNodes(&out, nodepool, oldNodes)
	}
	return nil
}

func buildClustersAsynch(desiredClusterInfo *pb.ClusterInfo, currentClusterInfo *pb.ClusterInfo, backendData Backend, tfFile, tplFile string) error {
	// Prepare backend data for golang templates
	backendData.ClusterName = desiredClusterInfo.GetName() + "-" + desiredClusterInfo.GetHash()
	log.Info().Msgf("Cluster name: %s", backendData.ClusterName)

	// Create all files necessary and do terraform init
	outputPathCluster, err := initInfra(desiredClusterInfo, backendData, tplFile, tfFile)
	if err != nil {
		log.Error().Msgf("Error in terraform init procedure for %s: %v",
			backendData.ClusterName, err)
		return err
	}
	// create infra via terraform plan and apply
	if err := createInfra(desiredClusterInfo, currentClusterInfo, outputPathCluster); err != nil {
		log.Error().Msgf("Error in terraform apply procedure for Loadbalancer cluster %s: %v",
			desiredClusterInfo.Name, err)
		return err
	}

	return nil
}

// buildInfrastructure is generating terraform files for different providers and calling terraform
func buildInfrastructure(currentState *pb.Project, desiredState *pb.Project) error {
	fmt.Println("Generating templates")
	var backendData Backend
	backendData.ProjectName = desiredState.GetName()
	var errGroup errgroup.Group
	// create pairs of cluster infos
	clusterPairs := getClusterInfoPairs(desiredState.GetClusters(), currentState.GetClusters())
	clusterPairs = append(clusterPairs, getClusterInfoPairs(desiredState.GetLoadBalancerClusters(), currentState.GetLoadBalancerClusters())...)
	fmt.Println(len(clusterPairs))
	for _, pair := range clusterPairs {
		fmt.Println(pair)
		func(desiredInfo *pb.ClusterInfo, currentInfo *pb.ClusterInfo, backendData Backend) {
			errGroup.Go(func() error {
				tfFile, tplFile := getFileSuffix(pair.isK8s)
				err := buildClustersAsynch(desiredInfo, currentInfo, backendData, tfFile, tplFile)
				if err != nil {
					log.Error().Msgf("error encountered in Terraformer - buildInfrastructure: %v", err)
					return err
				}
				return nil
			})
		}(pair.desiredInfo, pair.currentInfo, backendData)
	}
	err := errGroup.Wait()
	if err != nil {
		return fmt.Errorf("error while building infrastructure: %v", err)
	}

	// Clean after terraform
	if err := os.RemoveAll(outputPath + "/" + backendData.ClusterName); err != nil {
		return fmt.Errorf("error while deleting files: %v", err)
	}

	return nil
}

// destroyInfrastructureAsync executes terraform destroy --auto-approve. It destroys whole infrastructure in a project.
func destroyInfrastructureAsync(clusterInfo *pb.ClusterInfo, backendData Backend, tfFile, tplFile string) error {
	log.Info().Msg("Generating templates for infrastructure destroy")
	backendData.ClusterName = clusterInfo.GetName() + "-" + clusterInfo.GetHash()

	log.Info().Msgf("Cluster name: %s", backendData.ClusterName)

<<<<<<< HEAD
	// Create all files necessary and do terraform init
	outputPathCluster, err := initInfra(clusterInfo, backendData, tplFile, tfFile)
	if err != nil {
		log.Error().Msgf("Error in terraform init procedure for %s: %v",
			backendData.ClusterName, err)
=======
	// Creating backend.tf file
	templateFilePath := filepath.Join(templatePath, "backend.tpl")
	tfFilePath := filepath.Join(outputPath, backendData.ClusterName, "backend.tf")
	outputPathCluster := filepath.Join(outputPath, backendData.ClusterName)

	// Creating backend.tf file from the template backend.tpl
	if err := templateGen(templateFilePath, tfFilePath, backendData, outputPathCluster); err != nil {
		log.Error().Msgf("Error generating terraform config file %s from template %s: %v",
			tfFilePath, templateFilePath, err)
		return err
	}

	// Creating .tf files for providers from templates
	if err := buildNodePools(cluster, outputPathCluster); err != nil {
		log.Info().Msgf("error while building .tf files %s", err)
		return err
	}

	// Create publicKey and privateKey file for a cluster
	terraformOutputPath := filepath.Join(outputPath, backendData.ClusterName)
	if err := utils.CreateKeyFile(cluster.GetPublicKey(), terraformOutputPath, "public.pem"); err != nil {
		log.Info().Msgf("error while creating key: %v", err)
		return err
	}

	// Call terraform init and apply
	log.Info().Msgf("Running terraform init in %s", terraformOutputPath)
	if err := initTerraform(terraformOutputPath); err != nil {
		log.Error().Msgf("Error running terraform init in %s: %v", terraformOutputPath, err)
>>>>>>> 8a43f8c7
		return err
	}

	// Call terraform destroy
	if err := destroyTerraform(outputPathCluster); err != nil {
		log.Error().Msgf("Error in destroyTerraform: %v", err)
		return err
	}

	return nil
}

func destroyInfrastructure(config *pb.Config) error {
	fmt.Println("Generating templates")
	var backendData Backend
	backendData.ProjectName = config.GetDesiredState().GetName()
	var errGroup errgroup.Group
	// create pairs of cluster infos
	clusterPairs := getClusterInfoPairs(config.DesiredState.GetClusters(), nil)
	clusterPairs = append(clusterPairs, getClusterInfoPairs(config.DesiredState.GetLoadBalancerClusters(), nil)...)
	for _, pair := range clusterPairs {
		func(desiredInfo *pb.ClusterInfo, backendData Backend) {
			errGroup.Go(func() error {
				tfFile, tplFile := getFileSuffix(pair.isK8s)
				err := destroyInfrastructureAsync(desiredInfo, backendData, tfFile, tplFile)
				if err != nil {
					log.Error().Msgf("error encountered in Terraformer - destroyInfrastructure: %v", err)
					return err
				}
				return nil
			})
		}(pair.desiredInfo, backendData)
	}
	err := errGroup.Wait()
	if err != nil {
		config.ErrorMessage = err.Error()
		return err
	}

	if err := os.RemoveAll(outputPath + "/" + backendData.ClusterName); err != nil {
		return err
	}

	return nil
}

// buildNodePools creates .tf files from providers contained in a cluster
func buildNodePools(clusterInfo *pb.ClusterInfo, outputPathCluster string, tplFile, tfFile string) error {
	sortedNodePools := sortNodePools(clusterInfo)
	for providerName, nodePool := range sortedNodePools {
		log.Info().Msgf("Cluster provider: %s", providerName)
		tplFileName := fmt.Sprintf("%s%s", providerName, tplFile)
		terraformFileName := fmt.Sprintf("%s%s", providerName, tfFile)
		tplFile := filepath.Join(templatePath, tplFileName)
<<<<<<< HEAD
		trfFile := filepath.Join(outputPathCluster, terraformFileName)
		err := templateGen(
			tplFile,
			trfFile,
			&Data{NodePools: nodePool, ClusterName: clusterInfo.Name, ClusterHash: clusterInfo.Hash},
			outputPathCluster)
=======
		trfFile := filepath.Join(outputPathCluster, terraFormFileName)
		err := templateGen(
			tplFile,
			trfFile,
			&Data{NodePools: nodePool, Cluster: cluster},
			templatePath)
>>>>>>> 8a43f8c7
		if err != nil {
			log.Error().Msgf("Error generating terraform config file %s from template %s: %v",
				trfFile, tplFile, err)
			return err
		}
	}
	return nil
}

// templateGen generates terraform config file from a template .tpl
func templateGen(templatePath string, outputPath string, d interface{}, dirName string) error {
	if _, err := os.Stat(dirName); os.IsNotExist(err) {
		if err := os.MkdirAll(dirName, os.ModePerm); err != nil {
			return fmt.Errorf("failed to create dir: %v", err)
		}
	}

	tpl, err := template.ParseFiles(templatePath)
	if err != nil {
		return fmt.Errorf("failed to load the template file: %v", err)
	}
	fmt.Printf("Creating %s \n", outputPath)
	f, err := os.Create(outputPath)
	if err != nil {
		return fmt.Errorf("failed to create the %s file: %v", dirName, err)
	}

	if err := tpl.Execute(f, d); err != nil {
		return fmt.Errorf("failed to execute the template file: %v", err)
	}

	return nil
}

// initTerraform executes terraform init in a given path
func initTerraform(directoryName string) error {
	// Apply GCP credentials as an env variable
	err := os.Setenv("GOOGLE_APPLICATION_CREDENTIALS", "../../../../../keys/platform-296509-d6ddeb344e91.json")
	if err != nil {
		return fmt.Errorf("failed to set the google credentials env variable: %v", err)
	}
	// terraform init
	return executeTerraform(exec.Command("terraform", "init"), directoryName)
}

// applyTerraform executes terraform apply on a .tf files in a given path
func applyTerraform(directoryName string) error {
	// terraform apply --auto-approve
	return executeTerraform(exec.Command("terraform", "apply", "--auto-approve"), directoryName)
}

// destroyTerraform executes terraform destroy in a given path
func destroyTerraform(directoryName string) error {
	// terraform destroy
	return executeTerraform(exec.Command("terraform", "destroy", "--auto-approve"), directoryName)
}

func executeTerraform(cmd *exec.Cmd, workingDir string) error {
	cmd.Dir = workingDir
	cmd.Stdout = os.Stdout
	cmd.Stderr = os.Stderr
	return cmd.Run()
}

// outputTerraform returns terraform output for a given provider and path in a json format
func outputTerraform(dirName string, nodepool *pb.NodePool) (string, error) {
	cmd := exec.Command("terraform", "output", "-json", nodepool.Name)
	cmd.Dir = dirName
	var outb, errb bytes.Buffer
	cmd.Stdout = &outb
	cmd.Stderr = &errb
	err := cmd.Run()
	if err != nil {
		return "", err
	}
	return outb.String(), nil
}

// readOutput reads json output format from terraform and unmarshal it into map[string]map[string]string readable by GO
func readOutput(data string) (jsonOut, error) {
	var result jsonOut
	// Unmarshal or Decode the JSON to the interface.
	err := json.Unmarshal([]byte(data), &result.IPs)
	return result, err
}

// getKeysFromMap returns an array of all keys in a map
func getkeysFromMap(data map[string]interface{}) []string {
	var keys []string
	for key := range data {
		keys = append(keys, key)
	}
	sort.Strings(keys)
	return keys
}

// fillNodes gets ip addresses from a terraform output
func fillNodes(terraformOutput *jsonOut, newNodePool *pb.NodePool, oldNodes []*pb.Node) {
	// Fill slices from terraformOutput maps with names of nodes to ensure an order
	var tempNodes []*pb.Node

	// get sorted list of keys
	sortedNodeNames := getkeysFromMap(terraformOutput.IPs)
	for _, nodeName := range sortedNodeNames {
		var private = ""
		var control pb.NodeType

		if newNodePool.IsControl {
			control = pb.NodeType_master
		} else {
			control = pb.NodeType_worker
		}

		if len(oldNodes) > 0 {
			for _, node := range oldNodes {
				if fmt.Sprint(terraformOutput.IPs[nodeName]) == node.Public {
					private = node.Private
					control = node.NodeType
					break
				}
			}
		}
		tempNodes = append(tempNodes, &pb.Node{
			Name:     nodeName,
			Public:   fmt.Sprint(terraformOutput.IPs[nodeName]),
			Private:  private,
			NodeType: control,
		})
	}
	newNodePool.Nodes = tempNodes
}

func sortNodePools(clusterInfo *pb.ClusterInfo) map[string][]*pb.NodePool {
	sortedNodePools := map[string][]*pb.NodePool{}
	for _, nodepool := range clusterInfo.GetNodePools() {
		sortedNodePools[nodepool.Provider.Name] = append(sortedNodePools[nodepool.Provider.Name], nodepool)
	}
	return sortedNodePools
}

func getClusterInfoPairs(a, b interface{}) []ClusterPair {
	var clusterPairs []ClusterPair
	switch a.(type) {
	case []*pb.K8Scluster:
		desiredK8s := a.([]*pb.K8Scluster)
		if b == nil {
			// no current state
			for _, desired := range desiredK8s {
				clusterPairs = append(clusterPairs, ClusterPair{desired.ClusterInfo, nil, true})
			}
			break
		}
		currentK8s := b.([]*pb.K8Scluster)
		for _, desired := range desiredK8s {
			added := len(clusterPairs)
			for _, current := range currentK8s {
				if current.ClusterInfo.Name == desired.ClusterInfo.Name {
					clusterPairs = append(clusterPairs, ClusterPair{desired.ClusterInfo, current.ClusterInfo, true})
					break
				}
			}
			//not found in current
			if added == len(clusterPairs) {
				clusterPairs = append(clusterPairs, ClusterPair{desired.ClusterInfo, nil, true})
			}
		}
	case []*pb.LBcluster:
		desiredLB := a.([]*pb.LBcluster)
		if b == nil {
			// no current state
			for _, desired := range desiredLB {
				clusterPairs = append(clusterPairs, ClusterPair{desired.ClusterInfo, nil, false})
			}
			break
		}
		currentLB := b.([]*pb.LBcluster)
		for _, desired := range desiredLB {
			added := len(clusterPairs)
			for _, current := range currentLB {
				if current.ClusterInfo.Name == desired.ClusterInfo.Name {
					clusterPairs = append(clusterPairs, ClusterPair{desired.ClusterInfo, current.ClusterInfo, false})
					break
				}
			}
			//not found in current
			if added == len(clusterPairs) {
				clusterPairs = append(clusterPairs, ClusterPair{desired.ClusterInfo, nil, false})
			}
		}
	default:
		fmt.Println("\nType not found")
	}
	return clusterPairs
}

func getFileSuffix(isK8s bool) (string, string) {
	if isK8s {
		return ".tf", ".tpl"
	} else {
		return "-lb.tf", "-lb.tpl"
	}
}<|MERGE_RESOLUTION|>--- conflicted
+++ resolved
@@ -57,26 +57,16 @@
 	}
 
 	// Creating .tf files for providers from templates
-<<<<<<< HEAD
 	if err := buildNodePools(clusterInfo, outputPathCluster, tplFile, tfFile); err != nil {
+		log.Error().Msgf("Error building building .tf files: %v", err)
 		return "", err
-	}
-
-	// Create publicKey and privateKey file for a cluster
-	if err := utils.CreateKeyFile(clusterInfo.PublicKey, outputPathCluster, "public.pem"); err != nil {
-		return "", err
-=======
-	if err := buildNodePools(desiredStateCluster, outputPathCluster); err != nil {
-		log.Error().Msgf("Error building building .tf files: %v", err)
-		return err
 	}
 
 	// Create publicKey and privateKey file for a cluster
 	terraformOutputPath := filepath.Join(outputPath, backendData.ClusterName)
-	if err := utils.CreateKeyFile(desiredStateCluster.GetPublicKey(), terraformOutputPath, "public.pem"); err != nil {
+	if err := utils.CreateKeyFile(clusterInfo.GetPublicKey(), terraformOutputPath, "public.pem"); err != nil {
 		log.Error().Msgf("Error creating key file: %v", err)
-		return err
->>>>>>> 8a43f8c7
+		return "", err
 	}
 
 	// Call terraform init
@@ -189,43 +179,11 @@
 
 	log.Info().Msgf("Cluster name: %s", backendData.ClusterName)
 
-<<<<<<< HEAD
 	// Create all files necessary and do terraform init
 	outputPathCluster, err := initInfra(clusterInfo, backendData, tplFile, tfFile)
 	if err != nil {
 		log.Error().Msgf("Error in terraform init procedure for %s: %v",
 			backendData.ClusterName, err)
-=======
-	// Creating backend.tf file
-	templateFilePath := filepath.Join(templatePath, "backend.tpl")
-	tfFilePath := filepath.Join(outputPath, backendData.ClusterName, "backend.tf")
-	outputPathCluster := filepath.Join(outputPath, backendData.ClusterName)
-
-	// Creating backend.tf file from the template backend.tpl
-	if err := templateGen(templateFilePath, tfFilePath, backendData, outputPathCluster); err != nil {
-		log.Error().Msgf("Error generating terraform config file %s from template %s: %v",
-			tfFilePath, templateFilePath, err)
-		return err
-	}
-
-	// Creating .tf files for providers from templates
-	if err := buildNodePools(cluster, outputPathCluster); err != nil {
-		log.Info().Msgf("error while building .tf files %s", err)
-		return err
-	}
-
-	// Create publicKey and privateKey file for a cluster
-	terraformOutputPath := filepath.Join(outputPath, backendData.ClusterName)
-	if err := utils.CreateKeyFile(cluster.GetPublicKey(), terraformOutputPath, "public.pem"); err != nil {
-		log.Info().Msgf("error while creating key: %v", err)
-		return err
-	}
-
-	// Call terraform init and apply
-	log.Info().Msgf("Running terraform init in %s", terraformOutputPath)
-	if err := initTerraform(terraformOutputPath); err != nil {
-		log.Error().Msgf("Error running terraform init in %s: %v", terraformOutputPath, err)
->>>>>>> 8a43f8c7
 		return err
 	}
 
@@ -280,21 +238,12 @@
 		tplFileName := fmt.Sprintf("%s%s", providerName, tplFile)
 		terraformFileName := fmt.Sprintf("%s%s", providerName, tfFile)
 		tplFile := filepath.Join(templatePath, tplFileName)
-<<<<<<< HEAD
 		trfFile := filepath.Join(outputPathCluster, terraformFileName)
 		err := templateGen(
 			tplFile,
 			trfFile,
 			&Data{NodePools: nodePool, ClusterName: clusterInfo.Name, ClusterHash: clusterInfo.Hash},
 			outputPathCluster)
-=======
-		trfFile := filepath.Join(outputPathCluster, terraFormFileName)
-		err := templateGen(
-			tplFile,
-			trfFile,
-			&Data{NodePools: nodePool, Cluster: cluster},
-			templatePath)
->>>>>>> 8a43f8c7
 		if err != nil {
 			log.Error().Msgf("Error generating terraform config file %s from template %s: %v",
 				trfFile, tplFile, err)
