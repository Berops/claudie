--- conflicted
+++ resolved
@@ -255,7 +255,7 @@
 		nps := make([]templates.NodePoolInfo, 0, len(nodepools))
 		for _, np := range nodepools {
 			if dnp := np.GetDynamicNodePool(); dnp != nil {
-				nps = append(nps, NodePoolInfo{
+				nps = append(nps, templates.NodePoolInfo{
 					Name:      np.Name,
 					Nodes:     np.Nodes,
 					NodePool:  np.GetDynamicNodePool(),
@@ -266,15 +266,6 @@
 					return fmt.Errorf("error public key file for %s : %w", clusterDir, err)
 				}
 			}
-<<<<<<< HEAD
-			nps = append(nps, templates.NodePoolInfo{
-				Name:      np.Name,
-				Nodes:     np.Nodes,
-				NodePool:  np.GetDynamicNodePool(),
-				IsControl: np.IsControl,
-			})
-=======
->>>>>>> 3ae7f8b2
 		}
 
 		// based on the cluster type fill out the nodepools data to be used
