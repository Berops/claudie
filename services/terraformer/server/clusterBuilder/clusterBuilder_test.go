package clusterBuilder

import (
	"fmt"
	"testing"

	"github.com/Berops/claudie/internal/templateUtils"
	"github.com/Berops/claudie/proto/pb"
	"github.com/stretchr/testify/require"
)

var desiredState *pb.Project = &pb.Project{
	Name: "TestProjectName",
	Clusters: []*pb.K8Scluster{
		{
			ClusterInfo: &pb.ClusterInfo{
				Name:       "cluster1",
				PublicKey:  "public-key",
				PrivateKey: "private-key",
				NodePools: []*pb.NodePool{
					{
						Name:       "NodePoolName1-Master",
						Region:     "Autralia",
						ServerType: "cpx11",
						Image:      "ubuntu-20.04",
						DiskSize:   20,
						Zone:       "example zone",
						Count:      1,
						Provider: &pb.Provider{
							SpecName:          "hetzner-1",
							Credentials:       "api-token",
							CloudProviderName: "hetzner",
						},
					},
					{
						Name:       "NodePoolName1-Worker",
						Region:     "Autralia",
						ServerType: "cpx11",
						Image:      "ubuntu-20.04",
						DiskSize:   20,
						Zone:       "example zone",
						Count:      2,
						Provider: &pb.Provider{
							SpecName:          "hetzner-1",
							Credentials:       "api-token",
							CloudProviderName: "hetzner",
						},
					},
					{
						Name:       "NodePoolName2-Master",
						Region:     "Autralia",
						ServerType: "e2-small",
						Image:      "ubuntu-os-cloud/ubuntu-2004-focal-v20220610",
						DiskSize:   20,
						Zone:       "example zone",
						Count:      1,
						Provider: &pb.Provider{
							SpecName:          "gcp-1",
							Credentials:       "sak.json",
							CloudProviderName: "gcp",
						},
					},
					{
						Name:       "NodePoolName2-Worker",
						Region:     "Autralia",
						ServerType: "e2-small",
						Image:      "ubuntu-os-cloud/ubuntu-2004-focal-v20220610",
						DiskSize:   20,
						Zone:       "example zone",
						Count:      2,
						Provider: &pb.Provider{
							SpecName:          "gcp-1",
							Credentials:       "sak.json",
							CloudProviderName: "gcp",
						},
					},
				},
			},
			Kubernetes: "19.0",
			Network:    "192.168.2.0/24",
			Kubeconfig: "ExampleKubeConfig",
		},
		{
			ClusterInfo: &pb.ClusterInfo{
				Name:       "cluster2",
				PublicKey:  "public-key",
				PrivateKey: "private-key",
				NodePools: []*pb.NodePool{
					{
						Name:       "NodePoolName3-Master",
						Region:     "Autralia",
						ServerType: "cpx11",
						Image:      "ubuntu-20.04",
						DiskSize:   20,
						Zone:       "example zone",
						Count:      1,
						Provider: &pb.Provider{
							SpecName:          "hetzner-1",
							Credentials:       "api-token",
							CloudProviderName: "hetzner",
						},
					},
					{
						Name:       "NodePoolName3-Worker",
						Region:     "Autralia",
						ServerType: "cpx11",
						Image:      "ubuntu-20.04",
						DiskSize:   20,
						Zone:       "example zone",
						Count:      2,
						Provider: &pb.Provider{
							SpecName:          "hetzner-1",
							Credentials:       "api-token",
							CloudProviderName: "hetzner",
						},
					},
					{
						Name:       "NodePoolName4-Master",
						Region:     "Autralia",
						ServerType: "e2-small",
						Image:      "ubuntu-os-cloud/ubuntu-2004-focal-v20220610",
						DiskSize:   20,
						Zone:       "example zone",
						Count:      1,
						Provider: &pb.Provider{
							SpecName:          "gcp-1",
							Credentials:       "sak.json",
							CloudProviderName: "gcp",
						},
					},
					{
						Name:       "NodePoolName4-Worker",
						Region:     "Autralia",
						ServerType: "e2-small",
						Image:      "ubuntu-os-cloud/ubuntu-2004-focal-v20220610",
						DiskSize:   20,
						Zone:       "example zone",
						Count:      2,
						Provider: &pb.Provider{
							SpecName:          "gcp-1",
							Credentials:       "sak.json",
							CloudProviderName: "gcp",
						},
					},
				},
			},

			Kubernetes: "20.1",
			Network:    "192.168.2.0/24",
			Kubeconfig: "ExampleKubeConfig",
		},
	},
	LoadBalancerClusters: []*pb.LBcluster{
		{
			ClusterInfo: &pb.ClusterInfo{
				Name:       "cluster1-api-server",
				PublicKey:  "public-key",
				PrivateKey: "private-key",
				NodePools: []*pb.NodePool{
					{
						Name:       "NodePoolName-LB",
						Region:     "Autralia",
						ServerType: "e2-small",
						Image:      "ubuntu-os-cloud/ubuntu-2004-focal-v20220610",
						DiskSize:   20,
						Zone:       "example zone",
						Count:      2,
						Provider: &pb.Provider{
							SpecName:          "gcp-1",
							Credentials:       "sak.json",
							CloudProviderName: "gcp",
						},
						Nodes: []*pb.Node{
							{
								Name:     "testName1",
								Private:  "1.1.1.1",
								Public:   "34.0.9.1",
								NodeType: pb.NodeType_worker,
							},
							{
								Name:     "testName2",
								Private:  "1.1.1.1",
								Public:   "34.0.9.2",
								NodeType: pb.NodeType_worker,
							},
						},
					},
				},
			},
			Roles: []*pb.Role{
				{
					Name:       "api-server-lb",
					Port:       6443,
					TargetPort: 6443,
					Target:     pb.Target_k8sControlPlane,
				},
			},
			Dns: &pb.DNS{
				DnsZone:  "lb-zone",
				Hostname: "www.test.io",
				Provider: &pb.Provider{
					SpecName:          "gcp-1",
					Credentials:       "sak.json",
					CloudProviderName: "gcp",
				},
			},
		},
	},
}

var jsonData = "{\"compute\":{\"test-cluster-compute1\":\"0.0.0.65\",\n\"test-cluster-compute2\":\"0.0.0.512\"},\n\"control\":{\"test-cluster-control1\":\"0.0.0.72\",\n\"test-cluster-control2\":\"0.0.0.65\"}}"

var testNp = &pb.NodePool{
	Name:       "test-np",
	Region:     "eu-central-1",
	ServerType: "t3.small",
	Image:      "ami-06148e0e81e5187c8",
	DiskSize:   50,
	Zone:       "eu-central-1c",
	Count:      3,
	Nodes:      []*pb.Node{},
	IsControl:  true,
	Provider: &pb.Provider{
		CloudProviderName: "aws",
		Credentials:       "",
<<<<<<< HEAD
=======
		AccessKey:         "",
>>>>>>> 48fae3f7
	},
}

func TestReadOutput(t *testing.T) {
	out, err := readIPs(jsonData)
	if err == nil {
		t.Log(out.IPs)
	}
	require.NoError(t, err)
}

func TestFillNodes(t *testing.T) {
	out, err := readIPs(jsonData)
	if err == nil {
		var m = &pb.NodePool{}
		fillNodes(&out, m, desiredState.Clusters[0].ClusterInfo.NodePools[0].Nodes)
		fmt.Println(m)
	}
	require.NoError(t, err)
}

func TestGenerateTf(t *testing.T) {
	templateLoader := templateUtils.TemplateLoader{Directory: "../../templates"}
	template := templateUtils.Templates{Directory: "."}
	tpl, err := templateLoader.LoadTemplate("aws.tpl")
	require.NoError(t, err)
	err = template.Generate(tpl, "aws-test.tf", &NodepoolsData{ClusterName: "aws-test", ClusterHash: "abcdef", NodePools: []*pb.NodePool{testNp}})
	require.NoError(t, err)
}<|MERGE_RESOLUTION|>--- conflicted
+++ resolved
@@ -223,10 +223,6 @@
 	Provider: &pb.Provider{
 		CloudProviderName: "aws",
 		Credentials:       "",
-<<<<<<< HEAD
-=======
-		AccessKey:         "",
->>>>>>> 48fae3f7
 	},
 }
 
