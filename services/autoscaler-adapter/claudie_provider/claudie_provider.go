package claudie_provider

import (
	"context"
	"errors"
	"fmt"
	"strings"
	"sync"

	"github.com/rs/zerolog/log"
	"google.golang.org/grpc"
	"k8s.io/autoscaler/cluster-autoscaler/cloudprovider/externalgrpc/protos"

	"github.com/berops/claudie/internal/envs"
	"github.com/berops/claudie/internal/utils"
	"github.com/berops/claudie/proto/pb"
	"github.com/berops/claudie/services/autoscaler-adapter/node_manager"
	frontend "github.com/berops/claudie/services/frontend/client"
)

const (
	// Default GPU label.
	GpuLabel = "claudie.io/gpu-node"
)

var (
	//Error for functions which are not implemented.
	ErrNotImplemented = errors.New("not implemented")
)

type nodeCache struct {
	// Nodegroup as per Cluster Autoscaler definition.
	nodeGroup *protos.NodeGroup
	// Nodepool as per Claudie definition.
	nodepool *pb.NodePool
	// Target size of node group.
	targetSize int32
}

type ClaudieCloudProvider struct {
	protos.UnimplementedCloudProviderServer

	// Name of the Claudie config.
	projectName string
	// Kubernetes InputManifest resource name
	resourceName string
	// Kubernetes InputManifest resource namespace
	resourceNamespace string
	// Cluster as described in Claudie config.
	configCluster *pb.K8Scluster
	// Map of cached info regarding nodes.
	nodesCache map[string]*nodeCache
	// Node manager.
	nodeManager *node_manager.NodeManager
	// Server mutex
	lock sync.Mutex
}

// NewClaudieCloudProvider returns a ClaudieCloudProvider with initialised caches.
func NewClaudieCloudProvider(projectName, clusterName string) *ClaudieCloudProvider {
	// Connect to Claudie and retrieve *pb.K8Scluster
	var (
		cluster    *pb.K8Scluster
		err        error
		rName      string
		rNamespace string
		nm         *node_manager.NodeManager
	)
	if cluster, rName, rNamespace, err = getClaudieState(projectName, clusterName); err != nil {
		panic(fmt.Sprintf("Error while getting cluster %s : %v", clusterName, err))
	}
	if nm, err = node_manager.NewNodeManager(cluster.ClusterInfo.NodePools); err != nil {
		panic(fmt.Sprintf("Error while creating node manager : %v", err))
	}
	// Initialise all other variables.
	log.Logger = log.Logger.With().Str("cluster", utils.GetClusterID(cluster.ClusterInfo)).Logger()
	return &ClaudieCloudProvider{
		projectName:       projectName,
		configCluster:     cluster,
		resourceName:      rName,
		resourceNamespace: rNamespace,
		nodesCache:        getNodesCache(cluster.ClusterInfo.NodePools),
		nodeManager:       nm,
	}
}

// getClaudieState returns a *pb.K8Scluster, resourceName and resourceNamespace from Claudie, for this particular ClaudieCloudProvider instance.
func getClaudieState(projectName, clusterName string) (*pb.K8Scluster, string, string, error) {
	var cc *grpc.ClientConn
	var err error
	var res *pb.GetConfigFromDBResponse
	cboxURL := strings.ReplaceAll(envs.ContextBoxURL, ":tcp://", "")

<<<<<<< HEAD
	if cc, err = utils.GrpcDialWithInsecure("context-box", cboxURL); err != nil {
		return nil, "", "", fmt.Errorf("failed to dial context-box at %s : %w", cboxURL, err)
=======
	if cc, err = utils.GrpcDialWithRetryAndBackoff("context-box", cboxURL); err != nil {
		return nil, fmt.Errorf("failed to dial context-box at %s : %w", cboxURL, err)
>>>>>>> f9896861
	}
	defer func() {
		if err := cc.Close(); err != nil {
			log.Err(err).Msgf("Failed to close context-box connection")
		}
	}()

	c := pb.NewContextBoxServiceClient(cc)
	if res, err = c.GetConfigFromDB(context.Background(), &pb.GetConfigFromDBRequest{Id: projectName, Type: pb.IdType_NAME}); err != nil {
		return nil, "", "", fmt.Errorf("failed to get config for project %s : %w", projectName, err)
	}

	for _, cluster := range res.Config.DesiredState.Clusters {
		if cluster.ClusterInfo.Name == clusterName {
			return cluster, res.Config.ResourceName, res.Config.ResourceNamespace, nil
		}
	}
	return nil, "", "", fmt.Errorf("failed to find cluster %s in config for a project %s", clusterName, projectName)
}

// getNodesCache returns a map of nodeCache, regarding all information needed based on the nodepools with autoscaling enabled.
func getNodesCache(nodepools []*pb.NodePool) map[string]*nodeCache {
	var nc = make(map[string]*nodeCache, len(nodepools))
	for _, np := range nodepools {
		if np.GetDynamicNodePool() != nil {
			// Cache nodepools, which are autoscaled.
			if np.GetDynamicNodePool().AutoscalerConfig != nil {
				// Create nodeGroup struct.
				ng := &protos.NodeGroup{
					Id:      np.Name,
					MinSize: np.GetDynamicNodePool().AutoscalerConfig.Min,
					MaxSize: np.GetDynamicNodePool().AutoscalerConfig.Max,
					Debug:   fmt.Sprintf("Nodepool %s [min %d, max %d]", np.Name, np.GetDynamicNodePool().AutoscalerConfig.Min, np.GetDynamicNodePool().AutoscalerConfig.Max),
				}
				// Append ng to the final slice.
				nc[np.Name] = &nodeCache{nodeGroup: ng, nodepool: np, targetSize: np.GetDynamicNodePool().Count}
			}
		}
	}
	return nc
}

// NodeGroups returns all node groups configured for this cloud provider.
func (c *ClaudieCloudProvider) NodeGroups(_ context.Context, req *protos.NodeGroupsRequest) (*protos.NodeGroupsResponse, error) {
	c.lock.Lock()
	defer c.lock.Unlock()
	log.Info().Msgf("Got NodeGroups request")
	ngs := make([]*protos.NodeGroup, 0, len(c.nodesCache))
	for _, ngc := range c.nodesCache {
		ngs = append(ngs, ngc.nodeGroup)
	}
	return &protos.NodeGroupsResponse{NodeGroups: ngs}, nil
}

// NodeGroupForNode returns the node group for the given node.
// The node group id is an empty string if the node should not
// be processed by cluster autoscaler.
func (c *ClaudieCloudProvider) NodeGroupForNode(_ context.Context, req *protos.NodeGroupForNodeRequest) (*protos.NodeGroupForNodeResponse, error) {
	c.lock.Lock()
	defer c.lock.Unlock()
	log.Info().Msgf("Got NodeGroupForNode request")
	nodeName := req.Node.Name
	// Initialise as empty response.
	nodeGroup := &protos.NodeGroup{}
	// Try to find if node is from any NodeGroup
	for id, ngc := range c.nodesCache {
		// If node name contains ng.Id (nodepool name), return this NodeGroup.
		if strings.Contains(nodeName, id) {
			nodeGroup = ngc.nodeGroup
			break
		}
	}
	return &protos.NodeGroupForNodeResponse{NodeGroup: nodeGroup}, nil
}

// PricingNodePrice returns a theoretical minimum price of running a node for
// a given period of time on a perfectly matching machine.
// Implementation optional.
func (c *ClaudieCloudProvider) PricingNodePrice(_ context.Context, req *protos.PricingNodePriceRequest) (*protos.PricingNodePriceResponse, error) {
	c.lock.Lock()
	defer c.lock.Unlock()
	log.Info().Msgf("Got PricingNodePrice request; Not implemented")
	return nil, ErrNotImplemented
}

// PricingPodPrice returns a theoretical minimum price of running a pod for a given
// period of time on a perfectly matching machine.
// Implementation optional.
func (c *ClaudieCloudProvider) PricingPodPrice(_ context.Context, req *protos.PricingPodPriceRequest) (*protos.PricingPodPriceResponse, error) {
	c.lock.Lock()
	defer c.lock.Unlock()
	log.Info().Msgf("Got PricingPodPrice request; Not implemented")
	return nil, ErrNotImplemented
}

// GPULabel returns the label added to nodes with GPU resource.
func (c *ClaudieCloudProvider) GPULabel(_ context.Context, req *protos.GPULabelRequest) (*protos.GPULabelResponse, error) {
	c.lock.Lock()
	defer c.lock.Unlock()
	log.Info().Msgf("Got GPULabel request")
	return &protos.GPULabelResponse{Label: GpuLabel}, nil
}

// GetAvailableGPUTypes return all available GPU types cloud provider supports.
func (c *ClaudieCloudProvider) GetAvailableGPUTypes(_ context.Context, req *protos.GetAvailableGPUTypesRequest) (*protos.GetAvailableGPUTypesResponse, error) {
	c.lock.Lock()
	defer c.lock.Unlock()
	log.Info().Msgf("Got GetAvailableGPUTypes request")
	return &protos.GetAvailableGPUTypesResponse{}, nil
}

// Cleanup cleans up open resources before the cloud provider is destroyed, i.e. go routines etc.
func (c *ClaudieCloudProvider) Cleanup(_ context.Context, req *protos.CleanupRequest) (*protos.CleanupResponse, error) {
	log.Info().Msgf("Got Cleanup request")
	return &protos.CleanupResponse{}, nil
}

// Refresh is called before every main loop and can be used to dynamically update cloud provider state.
func (c *ClaudieCloudProvider) Refresh(_ context.Context, req *protos.RefreshRequest) (*protos.RefreshResponse, error) {
	c.lock.Lock()
	defer c.lock.Unlock()
	log.Info().Msgf("Got Refresh request")
	return &protos.RefreshResponse{}, c.refresh()
}

// refresh refreshes the state of the claudie provider based of the state from Claudie.
func (c *ClaudieCloudProvider) refresh() error {
	log.Info().Msgf("Refreshing the state")
	if cluster, rName, rNamespace, err := getClaudieState(c.projectName, c.configCluster.ClusterInfo.Name); err != nil {
		log.Err(err).Msgf("Error while refreshing a state of the cluster")
		return fmt.Errorf("error while refreshing a state for the cluster %s : %w", c.configCluster.ClusterInfo.Name, err)
	} else {
		c.configCluster = cluster
		c.resourceName = rName
		c.resourceNamespace = rNamespace
		c.nodesCache = getNodesCache(cluster.ClusterInfo.NodePools)
		if err := c.nodeManager.Refresh(cluster.ClusterInfo.NodePools); err != nil {
			return fmt.Errorf("failed to refresh node manager : %w", err)
		}
	}
	return nil
}

// SendAutoscalerEvent will sent the resourceName and resourceNamespace to the InputManifest controller,
// when a scaleup or scaledown occurs
func (c *ClaudieCloudProvider) sendAutoscalerEvent() error {
	var cc *grpc.ClientConn
	var err error
	frontendURL := strings.ReplaceAll(envs.FrontendURL, ":tcp://", "")
	log.Info().Msgf("Sending autoscale event to %s: %s, %s, ", frontendURL, c.resourceName, c.resourceNamespace)
	if cc, err = utils.GrpcDialWithInsecure("frontend", frontendURL); err != nil {
		return fmt.Errorf("failed to dial frontend at %s : %w", envs.FrontendURL, err)
	}
	client := pb.NewFrontendServiceClient(cc)
	if err := frontend.SendAutoscalerEvent(client, &pb.SendAutoscalerEventRequest{
		InputManifestName:      c.resourceName,
		InputManifestNamespace: c.resourceNamespace,
	}); err != nil {
		return fmt.Errorf("error while sending autoscaling event to Frontend : %w", err)
	}
	return nil
}<|MERGE_RESOLUTION|>--- conflicted
+++ resolved
@@ -91,13 +91,8 @@
 	var res *pb.GetConfigFromDBResponse
 	cboxURL := strings.ReplaceAll(envs.ContextBoxURL, ":tcp://", "")
 
-<<<<<<< HEAD
-	if cc, err = utils.GrpcDialWithInsecure("context-box", cboxURL); err != nil {
+	if cc, err = utils.GrpcDialWithRetryAndBackoff("context-box", cboxURL); err != nil {
 		return nil, "", "", fmt.Errorf("failed to dial context-box at %s : %w", cboxURL, err)
-=======
-	if cc, err = utils.GrpcDialWithRetryAndBackoff("context-box", cboxURL); err != nil {
-		return nil, fmt.Errorf("failed to dial context-box at %s : %w", cboxURL, err)
->>>>>>> f9896861
 	}
 	defer func() {
 		if err := cc.Close(); err != nil {
@@ -248,7 +243,7 @@
 	var err error
 	frontendURL := strings.ReplaceAll(envs.FrontendURL, ":tcp://", "")
 	log.Info().Msgf("Sending autoscale event to %s: %s, %s, ", frontendURL, c.resourceName, c.resourceNamespace)
-	if cc, err = utils.GrpcDialWithInsecure("frontend", frontendURL); err != nil {
+	if cc, err = utils.GrpcDialWithRetryAndBackoff("frontend", frontendURL); err != nil {
 		return fmt.Errorf("failed to dial frontend at %s : %w", envs.FrontendURL, err)
 	}
 	client := pb.NewFrontendServiceClient(cc)
