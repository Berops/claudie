module github.com/berops/claudie

go 1.20

require (
	cloud.google.com/go/compute v1.19.1
	github.com/Azure/azure-sdk-for-go/sdk/azidentity v1.2.1
	github.com/Azure/azure-sdk-for-go/sdk/resourcemanager/compute/armcompute v1.0.0
	github.com/aws/aws-sdk-go-v2 v1.18.0
	github.com/aws/aws-sdk-go-v2/config v1.18.22
	github.com/aws/aws-sdk-go-v2/feature/dynamodb/attributevalue v1.10.23
	github.com/aws/aws-sdk-go-v2/service/dynamodb v1.19.6
	github.com/aws/aws-sdk-go-v2/service/ec2 v1.86.1
	github.com/go-playground/validator/v10 v10.13.0
	github.com/grpc-ecosystem/go-grpc-middleware v1.4.0
	github.com/hetznercloud/hcloud-go v1.43.0
	github.com/minio/minio-go/v7 v7.0.52
	github.com/oracle/oci-go-sdk/v65 v65.37.0
	github.com/rs/zerolog v1.29.1
	github.com/stretchr/testify v1.8.2
	github.com/tidwall/gjson v1.14.4
	github.com/tidwall/sjson v1.2.5
	go.mongodb.org/mongo-driver v1.11.4
	golang.org/x/crypto v0.8.0
	golang.org/x/sync v0.1.0
	google.golang.org/api v0.120.0
	google.golang.org/grpc v1.54.0
	google.golang.org/protobuf v1.30.0
	gopkg.in/yaml.v2 v2.4.0
	gopkg.in/yaml.v3 v3.0.1
	k8s.io/api v0.27.1
	k8s.io/apimachinery v0.27.1
	k8s.io/autoscaler/cluster-autoscaler v0.0.0-20230213111530-a4847138d626
)

require (
	github.com/emicklei/go-restful/v3 v3.9.0 // indirect
	github.com/go-openapi/jsonpointer v0.19.6 // indirect
	github.com/go-openapi/jsonreference v0.20.1 // indirect
	github.com/go-openapi/swag v0.22.3 // indirect
	github.com/google/gnostic v0.5.7-v3refs // indirect
	github.com/google/go-cmp v0.5.9 // indirect
	github.com/josharian/intern v1.0.0 // indirect
	github.com/mailru/easyjson v0.7.7 // indirect
	github.com/munnerz/goautoneg v0.0.0-20191010083416-a7dc8b61c822 // indirect
	golang.org/x/term v0.7.0 // indirect
	golang.org/x/time v0.0.0-20220210224613-90d013bbcef8 // indirect
	k8s.io/kube-openapi v0.0.0-20230308215209-15aac26d736a // indirect
	sigs.k8s.io/yaml v1.3.0 // indirect
)

require (
	cloud.google.com/go/compute/metadata v0.2.3 // indirect
	github.com/Azure/azure-sdk-for-go/sdk/azcore v1.0.0 // indirect
	github.com/Azure/azure-sdk-for-go/sdk/internal v1.0.0 // indirect
	github.com/AzureAD/microsoft-authentication-library-for-go v0.8.1 // indirect
	github.com/aws/aws-sdk-go-v2/credentials v1.13.21 // indirect
	github.com/aws/aws-sdk-go-v2/feature/ec2/imds v1.13.3 // indirect
	github.com/aws/aws-sdk-go-v2/internal/configsources v1.1.33 // indirect
	github.com/aws/aws-sdk-go-v2/internal/endpoints/v2 v2.4.27 // indirect
	github.com/aws/aws-sdk-go-v2/internal/ini v1.3.34 // indirect
	github.com/aws/aws-sdk-go-v2/service/dynamodbstreams v1.14.10 // indirect
	github.com/aws/aws-sdk-go-v2/service/internal/accept-encoding v1.9.11 // indirect
	github.com/aws/aws-sdk-go-v2/service/internal/endpoint-discovery v1.7.27 // indirect
	github.com/aws/aws-sdk-go-v2/service/internal/presigned-url v1.9.27 // indirect
	github.com/aws/aws-sdk-go-v2/service/sso v1.12.9 // indirect
	github.com/aws/aws-sdk-go-v2/service/ssooidc v1.14.9 // indirect
	github.com/aws/aws-sdk-go-v2/service/sts v1.18.10 // indirect
	github.com/aws/smithy-go v1.13.5 // indirect
	github.com/beorn7/perks v1.0.1 // indirect
	github.com/cespare/xxhash/v2 v2.2.0 // indirect
	github.com/davecgh/go-spew v1.1.1 // indirect
	github.com/dustin/go-humanize v1.0.1 // indirect
	github.com/go-logr/logr v1.2.3 // indirect
	github.com/go-playground/locales v0.14.1 // indirect
	github.com/go-playground/universal-translator v0.18.1 // indirect
	github.com/gofrs/flock v0.8.1 // indirect
	github.com/gogo/protobuf v1.3.2 // indirect
	github.com/golang-jwt/jwt/v4 v4.4.2 // indirect
	github.com/golang/groupcache v0.0.0-20210331224755-41bb18bfe9da // indirect
	github.com/golang/protobuf v1.5.3 // indirect
	github.com/golang/snappy v0.0.3 // indirect
	github.com/google/gofuzz v1.1.0 // indirect
	github.com/google/s2a-go v0.1.2 // indirect
	github.com/google/uuid v1.3.0 // indirect
	github.com/googleapis/enterprise-certificate-proxy v0.2.3 // indirect
	github.com/googleapis/gax-go/v2 v2.8.0 // indirect
	github.com/jmespath/go-jmespath v0.4.0 // indirect
	github.com/json-iterator/go v1.1.12 // indirect
	github.com/klauspost/compress v1.16.0 // indirect
	github.com/klauspost/cpuid/v2 v2.2.4 // indirect
	github.com/kylelemons/godebug v1.1.0 // indirect
	github.com/leodido/go-urn v1.2.3 // indirect
	github.com/mattn/go-colorable v0.1.13 // indirect
	github.com/mattn/go-isatty v0.0.16 // indirect
	github.com/matttproud/golang_protobuf_extensions v1.0.4 // indirect
	github.com/minio/md5-simd v1.1.2 // indirect
	github.com/minio/sha256-simd v1.0.0 // indirect
	github.com/modern-go/concurrent v0.0.0-20180306012644-bacd9c7ef1dd // indirect
	github.com/modern-go/reflect2 v1.0.2 // indirect
	github.com/montanaflynn/stats v0.6.6 // indirect
	github.com/pkg/browser v0.0.0-20210115035449-ce105d075bb4 // indirect
	github.com/pkg/errors v0.9.1 // indirect
	github.com/pmezard/go-difflib v1.0.0 // indirect
	github.com/prometheus/client_golang v1.15.0 // indirect
	github.com/prometheus/client_model v0.3.0 // indirect
	github.com/prometheus/common v0.42.0 // indirect
	github.com/prometheus/procfs v0.9.0 // indirect
	github.com/rs/xid v1.4.0 // indirect
	github.com/sirupsen/logrus v1.9.0 // indirect
	github.com/sony/gobreaker v0.5.0 // indirect
	github.com/tidwall/match v1.1.1 // indirect
	github.com/tidwall/pretty v1.2.1 // indirect
	github.com/xdg-go/pbkdf2 v1.0.0 // indirect
	github.com/xdg-go/scram v1.1.1 // indirect
	github.com/xdg-go/stringprep v1.0.3 // indirect
	github.com/youmark/pkcs8 v0.0.0-20181117223130-1be2e3e5546d // indirect
	go.opencensus.io v0.24.0 // indirect
	golang.org/x/net v0.9.0 // indirect
	golang.org/x/oauth2 v0.7.0 // indirect
	golang.org/x/sys v0.7.0 // indirect
	golang.org/x/text v0.9.0 // indirect
	google.golang.org/appengine v1.6.7 // indirect
	google.golang.org/genproto v0.0.0-20230410155749-daa745c078e1 // indirect
	gopkg.in/inf.v0 v0.9.1 // indirect
	gopkg.in/ini.v1 v1.67.0 // indirect
<<<<<<< HEAD
	gopkg.in/yaml.v2 v2.4.0 // indirect
	k8s.io/client-go v0.27.1
=======
>>>>>>> 73cbbaec
	k8s.io/klog/v2 v2.90.1 // indirect
	k8s.io/utils v0.0.0-20230209194617-a36077c30491 // indirect
	sigs.k8s.io/json v0.0.0-20221116044647-bc3834ca7abd // indirect
	sigs.k8s.io/structured-merge-diff/v4 v4.2.3 // indirect
)<|MERGE_RESOLUTION|>--- conflicted
+++ resolved
@@ -124,11 +124,6 @@
 	google.golang.org/genproto v0.0.0-20230410155749-daa745c078e1 // indirect
 	gopkg.in/inf.v0 v0.9.1 // indirect
 	gopkg.in/ini.v1 v1.67.0 // indirect
-<<<<<<< HEAD
-	gopkg.in/yaml.v2 v2.4.0 // indirect
-	k8s.io/client-go v0.27.1
-=======
->>>>>>> 73cbbaec
 	k8s.io/klog/v2 v2.90.1 // indirect
 	k8s.io/utils v0.0.0-20230209194617-a36077c30491 // indirect
 	sigs.k8s.io/json v0.0.0-20221116044647-bc3834ca7abd // indirect
