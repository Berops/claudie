--- conflicted
+++ resolved
@@ -78,30 +78,23 @@
   string image = 4;
   uint32 diskSize = 5;
   string zone = 6;
-<<<<<<< HEAD
   int32 count = 7;
   repeated Node nodes = 8;
   Provider provider = 9;
   bool isControl = 10;
-  AutoscalerConf autoscalerConfig = 11;
+  map<string, MetaValue> metadata = 11;
+  AutoscalerConf autoscalerConfig = 12;
 }
 
 message AutoscalerConf {
   int32 min = 1;
   int32 max = 2;
-=======
-  uint32 count = 9;
-  repeated Node nodes = 10;
-  Provider provider = 11 ;
-  bool isControl = 12;
-  map<string, MetaValue> metadata = 13;
 }
 
 message MetaValue {
   oneof MetaValueOneOf {
     string cidr = 1;
   }
->>>>>>> 846e78b7
 }
 
 enum NodeType {
