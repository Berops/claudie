syntax = "proto3";
package platform;
option go_package = "proto/pb";

message Config {
  string id = 1;
  string name = 2;
  string manifest = 3;
  Project desiredState = 4;
  Project currentState = 5;
  bytes msChecksum = 6;
  bytes dsChecksum = 7;
  bytes csChecksum = 8;
  int32 builderTTL = 9;
  int32 schedulerTTL = 10; 
}

message Project {
  string name = 1;
  repeated Cluster clusters = 2;
}

message Cluster {
  string name = 1;
  string kubernetes = 2;
  string network = 3;
  string kubeconfig = 4;
  string public_key = 5;
  string private_key = 6;
  repeated NodePool nodePools = 9;
  map<string, Ip> ips = 10;
}

message NodePool {
  string name = 1;
  string region = 2;
  Node master = 3;
  Node worker = 4;
  Provider provider = 5;
}

message Node {
  uint32 count = 1;
  string serverType = 3;
  string image = 4;
  uint32 diskSize = 5;
  string zone = 6;
  string location = 7;
  string datacenter = 8;
}

message Provider {
  string name = 1;
  string credentials = 2;
}
/*
 * isControl flag
 * 0 - Only worker node
 * 1 - Only master node
 * 2 - ApiEndpoint master node (must be singleton)
 */
message Ip {
  string public = 1;
  string private = 2;
<<<<<<< HEAD
  uint32 isControl = 3;
=======
  bool isControl = 3;
>>>>>>> b34bdca4
}<|MERGE_RESOLUTION|>--- conflicted
+++ resolved
@@ -12,7 +12,7 @@
   bytes dsChecksum = 7;
   bytes csChecksum = 8;
   int32 builderTTL = 9;
-  int32 schedulerTTL = 10; 
+  int32 schedulerTTL = 10;
 }
 
 message Project {
@@ -62,9 +62,5 @@
 message Ip {
   string public = 1;
   string private = 2;
-<<<<<<< HEAD
   uint32 isControl = 3;
-=======
-  bool isControl = 3;
->>>>>>> b34bdca4
 }