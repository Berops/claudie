--- conflicted
+++ resolved
@@ -10,8 +10,7 @@
   string name = 2;
   // resourceName represents the input manifest resource name in Kubernetes
   string resourceName = 3;
-  // resourceNamespace represents the input manifest resource namespace in
-  // Kubernetes
+  // resourceNamespace represents the input manifest resource namespace in Kubernetes
   string resourceNamespace = 4;
   // Client defined manifest.
   string manifest = 5;
@@ -37,13 +36,11 @@
   enum Stage {
     // NONE indicates that no stage is currently executing.
     NONE = 0;
-    // TERRAFORMER indicates that the cluster is currently being build in
-    // terraformer.
+    // TERRAFORMER indicates that the cluster is currently being build in terraformer.
     TERRAFORMER = 1;
     // ANSIBLER indicates that the cluster is currently being build in ansibler.
     ANSIBLER = 2;
-    // KUBE_ELEVEN indicates that the cluster is currently being build in kube
-    // eleven.
+    // KUBE_ELEVEN indicates that the cluster is currently being build in kube eleven.
     KUBE_ELEVEN = 3;
     // KUBER indicates that the cluster is currently being build in kuber.
     KUBER = 4;
@@ -94,8 +91,7 @@
   string kubernetes = 4;
 }
 
-// LBcluster represents a single load balancer cluster specified in the
-// manifest.
+// LBcluster represents a single load balancer cluster specified in the manifest.
 message LBcluster {
   // General info about the cluster.
   ClusterInfo clusterInfo = 1;
@@ -233,14 +229,11 @@
   AutoscalerConf autoscalerConfig = 9;
   // MachineSpec configuration. (optional)
   MachineSpec machineSpec = 10;
-<<<<<<< HEAD
-  TemplateRepository templates = 11;
-=======
   // Public SSH key for the nodes.
   string publicKey = 11;
   // Private SSH key for the nodes.
   string privateKey = 12;
->>>>>>> 3ae7f8b2
+  TemplateRepository templates = 13;
 }
 
 // StaticNodePool represents static node pool used in cluster.
