--- conflicted
+++ resolved
@@ -162,11 +162,7 @@
   string ociFingerprint = 7;
   string ociCompartmentOcid = 8;
   //aws
-<<<<<<< HEAD
-  string aws_access_key = 9;
-=======
   string awsAccessKey = 9; 
->>>>>>> 1d92db7c
   //azure
   string azureSubscriptionId = 10;
   string azureTenantId = 11;
