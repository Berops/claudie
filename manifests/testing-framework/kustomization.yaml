--- conflicted
+++ resolved
@@ -1,25 +1,21 @@
 namespace: claudie
 resources:
-- testing-framework.yaml
+  - testing-framework.yaml
 secretGenerator:
-- files:
-  - test-sets/test-set1/1.yaml
-  - test-sets/test-set1/2.yaml
-  - test-sets/test-set1/3.yaml
-  - test-sets/test-set1/4.yaml
-  name: test-set1
-- files:
-  - test-sets/test-set2/1.yaml
-  - test-sets/test-set2/2.yaml
-  - test-sets/test-set2/3.yaml
-  - test-sets/test-set2/4.yaml
-  name: test-set2
+  - files:
+      - test-sets/test-set1/1.yaml
+      - test-sets/test-set1/2.yaml
+      - test-sets/test-set1/3.yaml
+      - test-sets/test-set1/4.yaml
+    name: test-set1
+  - files:
+      - test-sets/test-set2/1.yaml
+      - test-sets/test-set2/2.yaml
+      - test-sets/test-set2/3.yaml
+      - test-sets/test-set2/4.yaml
+    name: test-set2
 apiVersion: kustomize.config.k8s.io/v1beta1
 kind: Kustomization
 images:
-- name: claudieio/testing-framework
-<<<<<<< HEAD
-  newTag: 7972f2a-805
-=======
-  newTag: 5fd85f5-821
->>>>>>> 37d7c73d
+  - name: claudieio/testing-framework
+    newTag: 5fd85f5-821