--- conflicted
+++ resolved
@@ -20,8 +20,4 @@
 kind: Kustomization
 images:
 - name: ghcr.io/berops/claudie/testing-framework
-<<<<<<< HEAD
-  newTag: a4f869d-1451
-=======
-  newTag: 83cd7ea-1452
->>>>>>> ff1cc963
+  newTag: 83cd7ea-1452