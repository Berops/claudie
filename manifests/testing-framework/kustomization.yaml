namespace: claudie
resources:
- testing-framework.yaml
secretGenerator:
- files:
  - test-sets/test-set1/1.yaml
  - test-sets/test-set1/2.yaml
  - test-sets/test-set1/3.yaml
  name: test-set1
- files:
  - test-sets/test-set2/1.yaml
  - test-sets/test-set2/2.yaml
  - test-sets/test-set2/3.yaml
  name: test-set2
- files:
  - test-sets/test-set3/1.yaml
  - test-sets/test-set3/2.yaml
  - test-sets/test-set3/3.yaml
  - test-sets/test-set3/4.yaml
  name: test-set3
- files:
  - test-sets/autoscaling/1.yaml
  name: autoscaling
- files:
  - test-sets/test-set4/1.yaml
  - test-sets/test-set4/2.yaml
  - test-sets/test-set4/3.yaml
  name: test-set4
apiVersion: kustomize.config.k8s.io/v1beta1
kind: Kustomization
images:
- name: ghcr.io/berops/claudie/testing-framework
<<<<<<< HEAD
  newTag: d87f8dd-1701
=======
  newTag: 3842236-1683
>>>>>>> c851ba74
<|MERGE_RESOLUTION|>--- conflicted
+++ resolved
@@ -21,17 +21,8 @@
 - files:
   - test-sets/autoscaling/1.yaml
   name: autoscaling
-- files:
-  - test-sets/test-set4/1.yaml
-  - test-sets/test-set4/2.yaml
-  - test-sets/test-set4/3.yaml
-  name: test-set4
 apiVersion: kustomize.config.k8s.io/v1beta1
 kind: Kustomization
 images:
 - name: ghcr.io/berops/claudie/testing-framework
-<<<<<<< HEAD
-  newTag: d87f8dd-1701
-=======
-  newTag: 3842236-1683
->>>>>>> c851ba74
+  newTag: 3842236-1683