--- conflicted
+++ resolved
@@ -91,8 +91,4 @@
 
 images:
 - name: ghcr.io/berops/claudie/testing-framework
-<<<<<<< HEAD
-  newTag: 67cb5ae-3187
-=======
-  newTag: ff165cb-3185
->>>>>>> d5dad790
+  newTag: ff165cb-3185