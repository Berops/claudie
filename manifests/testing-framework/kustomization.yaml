apiVersion: kustomize.config.k8s.io/v1beta1
kind: Kustomization
namespace: claudie
resources:
- testing-framework.yaml

secretGenerator:
- files:
  - test-sets/test-set1/1.yaml
  - test-sets/test-set1/2.yaml
  name: test-set1
- files:
  - test-sets/test-set2/1.yaml
  - test-sets/test-set2/2.yaml
  - test-sets/test-set2/3.yaml
  name: test-set2
- files:
  - test-sets/test-set3/1.yaml
  - test-sets/test-set3/2.yaml
  - test-sets/test-set3/3.yaml
  - test-sets/test-set3/4.yaml
  name: test-set3
- files:
  - test-sets/test-set4/1.yaml
  - test-sets/test-set4/2.yaml
  - test-sets/test-set4/3.yaml
  name: test-set4
- files:
  - test-sets/test-set5/1.yaml
  - test-sets/test-set5/2.yaml
  name: test-set5
- files:
  - test-sets/autoscaling-1/1.yaml
  - test-sets/autoscaling-1/2.yaml
  - test-sets/autoscaling-1/3.yaml
  name: autoscaling-1

images:
- name: ghcr.io/berops/claudie/testing-framework
<<<<<<< HEAD
  newTag: d4f1bab-2732
=======
  newTag: 45e9b32-2753
>>>>>>> 9ae30c08
<|MERGE_RESOLUTION|>--- conflicted
+++ resolved
@@ -37,8 +37,4 @@
 
 images:
 - name: ghcr.io/berops/claudie/testing-framework
-<<<<<<< HEAD
-  newTag: d4f1bab-2732
-=======
-  newTag: 45e9b32-2753
->>>>>>> 9ae30c08
+  newTag: 45e9b32-2753