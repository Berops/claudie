apiVersion: kustomize.config.k8s.io/v1beta1
kind: Kustomization
namespace: claudie
resources:
- testing-framework.yaml

secretGenerator:
- files:
  - test-sets/test-set1/1.yaml
  - test-sets/test-set1/2.yaml
  - test-sets/test-set1/3.yaml
  name: test-set1
- files:
  - test-sets/test-set2/1.yaml
  - test-sets/test-set2/2.yaml
  - test-sets/test-set2/3.yaml
  name: test-set2
- files:
  - test-sets/test-set3/1.yaml
  - test-sets/test-set3/2.yaml
  - test-sets/test-set3/3.yaml
  - test-sets/test-set3/4.yaml
  name: test-set3
- files:
  - test-sets/test-set4/1.yaml
  - test-sets/test-set4/2.yaml
  - test-sets/test-set4/3.yaml
  name: test-set4
- files:
  - test-sets/test-set5/1.yaml
  - test-sets/test-set5/2.yaml
  - test-sets/test-set5/3.yaml
  name: test-set5
- files:
  - test-sets/autoscaling-1/1.yaml
  - test-sets/autoscaling-1/2.yaml
  - test-sets/autoscaling-1/3.yaml
  name: autoscaling-1

images:
- name: ghcr.io/berops/claudie/testing-framework
<<<<<<< HEAD
  newTag: 68a04f2-2213
=======
  newTag: d6f7a80-2214
>>>>>>> 6557fc9b
<|MERGE_RESOLUTION|>--- conflicted
+++ resolved
@@ -39,8 +39,4 @@
 
 images:
 - name: ghcr.io/berops/claudie/testing-framework
-<<<<<<< HEAD
-  newTag: 68a04f2-2213
-=======
-  newTag: d6f7a80-2214
->>>>>>> 6557fc9b
+  newTag: d6f7a80-2214