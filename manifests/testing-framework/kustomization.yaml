namespace: claudie
resources:
- testing-framework.yaml
secretGenerator:
- files:
  - test-sets/test-set1/1.yaml
  - test-sets/test-set1/2.yaml
  - test-sets/test-set1/3.yaml
  name: test-set1
- files:
  - test-sets/test-set2/1.yaml
  - test-sets/test-set2/2.yaml
  - test-sets/test-set2/3.yaml
  name: test-set2
- files:
  - test-sets/test-set3/1.yaml
  - test-sets/test-set3/2.yaml
  name: test-set3
apiVersion: kustomize.config.k8s.io/v1beta1
kind: Kustomization
images:
- name: ghcr.io/berops/claudie/testing-framework
<<<<<<< HEAD
  newTag: 9957dd2-1308
=======
  newTag: 69fb5b3-1339
>>>>>>> 1d799236
<|MERGE_RESOLUTION|>--- conflicted
+++ resolved
@@ -20,8 +20,4 @@
 kind: Kustomization
 images:
 - name: ghcr.io/berops/claudie/testing-framework
-<<<<<<< HEAD
-  newTag: 9957dd2-1308
-=======
-  newTag: 69fb5b3-1339
->>>>>>> 1d799236
+  newTag: 69fb5b3-1339