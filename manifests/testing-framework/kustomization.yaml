namespace: claudie
resources:
  - testing-framework.yaml
secretGenerator:
  - files:
      - test-sets/test-set1/1.yaml
      - test-sets/test-set1/2.yaml
      - test-sets/test-set1/3.yaml
      - test-sets/test-set1/4.yaml
    name: test-set1
  - files:
      - test-sets/test-set2/1.yaml
      - test-sets/test-set2/2.yaml
      - test-sets/test-set2/3.yaml
      - test-sets/test-set2/4.yaml
    name: test-set2
  - files:
      - test-sets/test-set3/1.yaml
      - test-sets/test-set3/2.yaml
    name: test-set3
apiVersion: kustomize.config.k8s.io/v1beta1
kind: Kustomization
images:
<<<<<<< HEAD
  - name: claudieio/testing-framework
    newTag: bc4393d-933
=======
- name: claudieio/testing-framework
  newTag: 49eb227-1041
>>>>>>> 2aeebc96
<|MERGE_RESOLUTION|>--- conflicted
+++ resolved
@@ -21,10 +21,5 @@
 apiVersion: kustomize.config.k8s.io/v1beta1
 kind: Kustomization
 images:
-<<<<<<< HEAD
   - name: claudieio/testing-framework
-    newTag: bc4393d-933
-=======
-- name: claudieio/testing-framework
-  newTag: 49eb227-1041
->>>>>>> 2aeebc96
+    newTag: 49eb227-1041