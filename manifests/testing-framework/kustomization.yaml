--- conflicted
+++ resolved
@@ -37,8 +37,4 @@
 
 images:
 - name: ghcr.io/berops/claudie/testing-framework
-<<<<<<< HEAD
-  newTag: c00cc58-2484
-=======
-  newTag: c9139a6-2488
->>>>>>> 9dc524ae
+  newTag: c9139a6-2488