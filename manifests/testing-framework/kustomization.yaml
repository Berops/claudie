namespace: claudie
resources:
  - testing-framework.yaml
secretGenerator:
  - files:
      - test-sets/test-set1/1.yaml
      - test-sets/test-set1/2.yaml
      - test-sets/test-set1/3.yaml
    name: test-set1
  - files:
      - test-sets/test-set2/1.yaml
      - test-sets/test-set2/2.yaml
      - test-sets/test-set2/3.yaml
    name: test-set2
  - files:
      - test-sets/test-set3/1.yaml
      - test-sets/test-set3/2.yaml
      - test-sets/test-set3/3.yaml
      - test-sets/test-set3/4.yaml
    name: test-set3
  - files:
      - test-sets/test-set4/1.yaml
      - test-sets/test-set4/2.yaml
      - test-sets/test-set4/3.yaml
    name: test-set4
  - files:
      - test-sets/autoscaling/1.yaml
    name: autoscaling
apiVersion: kustomize.config.k8s.io/v1beta1
kind: Kustomization
images:
<<<<<<< HEAD
  - name: ghcr.io/berops/claudie/testing-framework
    newTag: 733775f-1849
=======
- name: ghcr.io/berops/claudie/testing-framework
  newTag: 949de3d-1855
>>>>>>> cb115b48
<|MERGE_RESOLUTION|>--- conflicted
+++ resolved
@@ -29,10 +29,5 @@
 apiVersion: kustomize.config.k8s.io/v1beta1
 kind: Kustomization
 images:
-<<<<<<< HEAD
   - name: ghcr.io/berops/claudie/testing-framework
-    newTag: 733775f-1849
-=======
-- name: ghcr.io/berops/claudie/testing-framework
-  newTag: 949de3d-1855
->>>>>>> cb115b48
+    newTag: 949de3d-1855