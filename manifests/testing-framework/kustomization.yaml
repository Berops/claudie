apiVersion: kustomize.config.k8s.io/v1beta1
kind: Kustomization
namespace: claudie
resources:
- testing-framework.yaml

secretGenerator:
- files:
  - test-sets/test-set1/1.yaml
  - test-sets/test-set1/2.yaml
  - test-sets/test-set1/3.yaml
  name: test-set1
- files:
  - test-sets/test-set2/1.yaml
  - test-sets/test-set2/2.yaml
  - test-sets/test-set2/3.yaml
  name: test-set2
- files:
  - test-sets/test-set3/1.yaml
  - test-sets/test-set3/2.yaml
  - test-sets/test-set3/3.yaml
  - test-sets/test-set3/4.yaml
  name: test-set3
- files:
  - test-sets/test-set4/1.yaml
  - test-sets/test-set4/2.yaml
  - test-sets/test-set4/3.yaml
  name: test-set4
- files:
  - test-sets/test-set5/1.yaml
  - test-sets/test-set5/2.yaml
  - test-sets/test-set5/3.yaml
  name: test-set5
- files:
  - test-sets/autoscaling-1/1.yaml
  - test-sets/autoscaling-1/2.yaml
  - test-sets/autoscaling-1/3.yaml
  name: autoscaling-1

images:
- name: ghcr.io/berops/claudie/testing-framework
<<<<<<< HEAD
  newTag: 48bb72c-2209
=======
  newTag: cbaefcb-2202
>>>>>>> 8580e64a
<|MERGE_RESOLUTION|>--- conflicted
+++ resolved
@@ -2,45 +2,41 @@
 kind: Kustomization
 namespace: claudie
 resources:
-- testing-framework.yaml
+  - testing-framework.yaml
 
 secretGenerator:
-- files:
-  - test-sets/test-set1/1.yaml
-  - test-sets/test-set1/2.yaml
-  - test-sets/test-set1/3.yaml
-  name: test-set1
-- files:
-  - test-sets/test-set2/1.yaml
-  - test-sets/test-set2/2.yaml
-  - test-sets/test-set2/3.yaml
-  name: test-set2
-- files:
-  - test-sets/test-set3/1.yaml
-  - test-sets/test-set3/2.yaml
-  - test-sets/test-set3/3.yaml
-  - test-sets/test-set3/4.yaml
-  name: test-set3
-- files:
-  - test-sets/test-set4/1.yaml
-  - test-sets/test-set4/2.yaml
-  - test-sets/test-set4/3.yaml
-  name: test-set4
-- files:
-  - test-sets/test-set5/1.yaml
-  - test-sets/test-set5/2.yaml
-  - test-sets/test-set5/3.yaml
-  name: test-set5
-- files:
-  - test-sets/autoscaling-1/1.yaml
-  - test-sets/autoscaling-1/2.yaml
-  - test-sets/autoscaling-1/3.yaml
-  name: autoscaling-1
+  - files:
+      - test-sets/test-set1/1.yaml
+      - test-sets/test-set1/2.yaml
+      - test-sets/test-set1/3.yaml
+    name: test-set1
+  - files:
+      - test-sets/test-set2/1.yaml
+      - test-sets/test-set2/2.yaml
+      - test-sets/test-set2/3.yaml
+    name: test-set2
+  - files:
+      - test-sets/test-set3/1.yaml
+      - test-sets/test-set3/2.yaml
+      - test-sets/test-set3/3.yaml
+      - test-sets/test-set3/4.yaml
+    name: test-set3
+  - files:
+      - test-sets/test-set4/1.yaml
+      - test-sets/test-set4/2.yaml
+      - test-sets/test-set4/3.yaml
+    name: test-set4
+  - files:
+      - test-sets/test-set5/1.yaml
+      - test-sets/test-set5/2.yaml
+      - test-sets/test-set5/3.yaml
+    name: test-set5
+  - files:
+      - test-sets/autoscaling-1/1.yaml
+      - test-sets/autoscaling-1/2.yaml
+      - test-sets/autoscaling-1/3.yaml
+    name: autoscaling-1
 
 images:
-- name: ghcr.io/berops/claudie/testing-framework
-<<<<<<< HEAD
-  newTag: 48bb72c-2209
-=======
-  newTag: cbaefcb-2202
->>>>>>> 8580e64a
+  - name: ghcr.io/berops/claudie/testing-framework
+    newTag: cbaefcb-2202