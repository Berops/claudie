--- conflicted
+++ resolved
@@ -37,8 +37,4 @@
 
 images:
 - name: ghcr.io/berops/claudie/testing-framework
-<<<<<<< HEAD
-  newTag: e699d9a-2889
-=======
-  newTag: a1636e2-2892
->>>>>>> be1130bb
+  newTag: a1636e2-2892