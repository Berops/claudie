apiVersion: batch/v1
kind: Job
metadata:
  name: testing-framework
spec:
  backoffLimit: 0
  template:
    spec:
      terminationGracePeriodSeconds: 7200 # 2 hours
      containers:
        - name: testing-framework
          imagePullPolicy: Always
          image: ghcr.io/berops/claudie/testing-framework
          env:
            - name: MANAGER_PORT
              valueFrom:
                configMapKeyRef:
                  name: env
                  key: MANAGER_PORT
            - name: MANAGER_HOSTNAME
              valueFrom:
                configMapKeyRef:
                  name: env
                  key: MANAGER_HOSTNAME
            - name: GOLANG_LOG
              valueFrom:
                configMapKeyRef:
                  name: env
                  key: GOLANG_LOG
            - name: NAMESPACE
              valueFrom:
                fieldRef:
                  fieldPath: metadata.namespace
            - name: AUTO_CLEAN_UP
              valueFrom:
                configMapKeyRef:
                  name: env
                  key: AUTO_CLEAN_UP
                  optional: true
          volumeMounts:
            - name: test-set1
              mountPath: "/go/services/testing-framework/test-sets/test-set1"
            - name: test-set2
              mountPath: "/go/services/testing-framework/test-sets/test-set2"
            - name: test-set3
              mountPath: "/go/services/testing-framework/test-sets/test-set3"
            - name: test-set4
              mountPath: "/go/services/testing-framework/test-sets/test-set4"
            - name: test-set5
              mountPath: "/go/services/testing-framework/test-sets/test-set5"
            - name: autoscaling-1
              mountPath: "/go/services/testing-framework/test-sets/autoscaling-1"
            - name: autoscaling-2
              mountPath: "/go/services/testing-framework/test-sets/autoscaling-2"
            - name: rolling-update
              mountPath: "/go/services/testing-framework/test-sets/rolling-update"
            - name: rolling-update-2
              mountPath: "/go/services/testing-framework/test-sets/rolling-update-2"
<<<<<<< HEAD
            - name: succeeds-on-last-1
              mountPath: "/go/services/testing-framework/test-sets/succeeds-on-last-1"
            - name: succeeds-on-last-2
              mountPath: "/go/services/testing-framework/test-sets/succeeds-on-last-2"
            - name: succeeds-on-last-3
              mountPath: "/go/services/testing-framework/test-sets/succeeds-on-last-3"
            - name: succeeds-on-last-4
              mountPath: "/go/services/testing-framework/test-sets/succeeds-on-last-4"
=======
            - name: proxy-with-hetzner
              mountPath: "/go/services/testing-framework/test-sets/proxy-with-hetzner"
            - name: proxy-without-hetzner
              mountPath: "/go/services/testing-framework/test-sets/proxy-without-hetzner"
>>>>>>> 5d26193d
      volumes:
        - name: test-set1
          secret:
            secretName: test-set1
        - name: test-set2
          secret:
            secretName: test-set2
        - name: test-set3
          secret:
            secretName: test-set3
        - name: test-set4
          secret:
            secretName: test-set4
        - name: test-set5
          secret:
            secretName: test-set5
        - name: autoscaling-1
          secret:
            secretName: autoscaling-1
        - name: autoscaling-2
          secret:
            secretName: autoscaling-2
        - name: rolling-update
          secret:
            secretName: rolling-update
        - name: rolling-update-2
          secret:
            secretName: rolling-update-2
<<<<<<< HEAD
        - name: succeeds-on-last-1
          secret:
            secretName: succeeds-on-last-1
        - name: succeeds-on-last-2
          secret:
            secretName: succeeds-on-last-2
        - name: succeeds-on-last-3
          secret:
            secretName: succeeds-on-last-3
        - name: succeeds-on-last-4
          secret:
            secretName: succeeds-on-last-4
=======
        - name: proxy-with-hetzner
          secret:
            secretName: proxy-with-hetzner
        - name: proxy-without-hetzner
          secret:
            secretName: proxy-without-hetzner
>>>>>>> 5d26193d
      restartPolicy: Never
      serviceAccountName: testing-framework
---
apiVersion: v1
kind: ServiceAccount
metadata:
  name: testing-framework
---
apiVersion: rbac.authorization.k8s.io/v1
kind: ClusterRole
metadata:
  name: testing-framework
rules:
  - apiGroups: ["claudie.io"]
    resources: ["inputmanifests"]
    verbs: ["create", "patch", "update", "get", "list", "delete", "watch"]
---
kind: ClusterRoleBinding
apiVersion: rbac.authorization.k8s.io/v1
metadata:
  name: testing-framework
roleRef:
  kind: ClusterRole
  name: testing-framework
  apiGroup: rbac.authorization.k8s.io
subjects:
  - kind: ServiceAccount
    name: testing-framework<|MERGE_RESOLUTION|>--- conflicted
+++ resolved
@@ -56,7 +56,10 @@
               mountPath: "/go/services/testing-framework/test-sets/rolling-update"
             - name: rolling-update-2
               mountPath: "/go/services/testing-framework/test-sets/rolling-update-2"
-<<<<<<< HEAD
+            - name: proxy-with-hetzner
+              mountPath: "/go/services/testing-framework/test-sets/proxy-with-hetzner"
+            - name: proxy-without-hetzner
+              mountPath: "/go/services/testing-framework/test-sets/proxy-without-hetzner"
             - name: succeeds-on-last-1
               mountPath: "/go/services/testing-framework/test-sets/succeeds-on-last-1"
             - name: succeeds-on-last-2
@@ -65,12 +68,6 @@
               mountPath: "/go/services/testing-framework/test-sets/succeeds-on-last-3"
             - name: succeeds-on-last-4
               mountPath: "/go/services/testing-framework/test-sets/succeeds-on-last-4"
-=======
-            - name: proxy-with-hetzner
-              mountPath: "/go/services/testing-framework/test-sets/proxy-with-hetzner"
-            - name: proxy-without-hetzner
-              mountPath: "/go/services/testing-framework/test-sets/proxy-without-hetzner"
->>>>>>> 5d26193d
       volumes:
         - name: test-set1
           secret:
@@ -99,7 +96,12 @@
         - name: rolling-update-2
           secret:
             secretName: rolling-update-2
-<<<<<<< HEAD
+        - name: proxy-with-hetzner
+          secret:
+            secretName: proxy-with-hetzner
+        - name: proxy-without-hetzner
+          secret:
+            secretName: proxy-without-hetzner
         - name: succeeds-on-last-1
           secret:
             secretName: succeeds-on-last-1
@@ -112,14 +114,6 @@
         - name: succeeds-on-last-4
           secret:
             secretName: succeeds-on-last-4
-=======
-        - name: proxy-with-hetzner
-          secret:
-            secretName: proxy-with-hetzner
-        - name: proxy-without-hetzner
-          secret:
-            secretName: proxy-without-hetzner
->>>>>>> 5d26193d
       restartPolicy: Never
       serviceAccountName: testing-framework
 ---
