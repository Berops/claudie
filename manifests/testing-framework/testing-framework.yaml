--- conflicted
+++ resolved
@@ -9,11 +9,7 @@
       containers:
         - name: testing-framework
           imagePullPolicy: Always
-<<<<<<< HEAD
-          image: eu.gcr.io/platform-infrastructure-316112/claudie/testing-framework
-=======
           image: claudieio/testing-framework
->>>>>>> cce6cf57
           env:
             - name: CONTEXT_BOX_PORT
               valueFrom:
