apiVersion: v1
kind: ConfigMap
metadata:
  name: minio-cm
  labels:
<<<<<<< HEAD
    app.kubernetes.io/name: minio-cm
    app.kubernetes.io/part-of: claudie
=======
    app.kubernetes.io/part-of: claudie
    app.kubernetes.io/name: minio
>>>>>>> 7b305222
data:
  initialize: |
    set -e ; # Have script exit in the event of a failed command.

    MC_CONFIG_DIR="/etc/minio/mc/"
    MC="/usr/bin/mc --insecure --config-dir ${MC_CONFIG_DIR}"

    # connectToMinio
    # Use a check-sleep-check loop to wait for MinIO service to be available
    connectToMinio() {
      SCHEME=$1
      ATTEMPTS=0 ; LIMIT=29 ; # Allow 30 attempts
      set -e ; # fail if we can't read the keys.
      ACCESS=$MINIO_ROOT_USER ; SECRET=$MINIO_ROOT_PASSWORD ; #NOTE: MIGHT NEED TO CHANGE LATER - Miro
      set +e ; # The connections to minio are allowed to fail.
      echo "Connecting to MinIO server: $SCHEME://$MINIO_ENDPOINT:$MINIO_PORT" ;
      MC_COMMAND="${MC} alias set myminio $SCHEME://$MINIO_ENDPOINT:$MINIO_PORT $ACCESS $SECRET" ;
      $MC_COMMAND ;
      STATUS=$? ;
      until [ $STATUS = 0 ]
      do
        ATTEMPTS=`expr $ATTEMPTS + 1` ;
        echo \"Failed attempts: $ATTEMPTS\" ;
        if [ $ATTEMPTS -gt $LIMIT ]; then
          exit 1 ;
        fi ;
        sleep 2 ; # 1 second intervals between attempts
        $MC_COMMAND ;
        STATUS=$? ;
      done ;
      set -e ; # reset `e` as active
      return 0
    }

    # checkBucketExists ($bucket)
    # Check if the bucket exists, by using the exit code of `mc ls`
    checkBucketExists() {
      BUCKET=$1
      CMD=$(${MC} ls myminio/$BUCKET > /dev/null 2>&1)
      return $?
    }

    # createBucket ($bucket, $policy, $purge)
    # Ensure bucket exists, purging if asked to
    createBucket() {
      BUCKET=$1
      POLICY=$2
      PURGE=$3
      VERSIONING=$4

      # Purge the bucket, if set & exists
      # Since PURGE is user input, check explicitly for `true`
      if [ $PURGE = true ]; then
        if checkBucketExists $BUCKET ; then
          echo "Purging bucket '$BUCKET'."
          set +e ; # don't exit if this fails
          ${MC} rm -r --force myminio/$BUCKET
          set -e ; # reset `e` as active
        else
          echo "Bucket '$BUCKET' does not exist, skipping purge."
        fi
      fi

      # Create the bucket if it does not exist
      if ! checkBucketExists $BUCKET ; then
        echo "Creating bucket '$BUCKET'"
        ${MC} mb myminio/$BUCKET
      else
        echo "Bucket '$BUCKET' already exists."
      fi


      # set versioning for bucket
      if [ ! -z $VERSIONING ] ; then
        if [ $VERSIONING = true ] ; then
            echo "Enabling versioning for '$BUCKET'"
            ${MC} version enable myminio/$BUCKET
        elif [ $VERSIONING = false ] ; then
            echo "Suspending versioning for '$BUCKET'"
            ${MC} version suspend myminio/$BUCKET
        fi
      else
          echo "Bucket '$BUCKET' versioning unchanged."
      fi

      # At this point, the bucket should exist, skip checking for existence
      # Set policy on the bucket
      echo "Setting policy of bucket '$BUCKET' to '$POLICY'."
      ${MC} policy set $POLICY myminio/$BUCKET
    }

    # Try connecting to MinIO instance
    scheme=http
    connectToMinio $scheme

    # Create the buckets
    createBucket claudie-tf-state-files public false<|MERGE_RESOLUTION|>--- conflicted
+++ resolved
@@ -3,13 +3,8 @@
 metadata:
   name: minio-cm
   labels:
-<<<<<<< HEAD
-    app.kubernetes.io/name: minio-cm
-    app.kubernetes.io/part-of: claudie
-=======
     app.kubernetes.io/part-of: claudie
     app.kubernetes.io/name: minio
->>>>>>> 7b305222
 data:
   initialize: |
     set -e ; # Have script exit in the event of a failed command.
