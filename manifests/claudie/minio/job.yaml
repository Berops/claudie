--- conflicted
+++ resolved
@@ -3,23 +3,14 @@
 metadata:
   name: make-bucket-job
   labels:
-<<<<<<< HEAD
-    app.kubernetes.io/name: make-bucket-job
-    app.kubernetes.io/part-of: claudie
-=======
     app.kubernetes.io/part-of: claudie
     app.kubernetes.io/name: minio
->>>>>>> 7b305222
 spec:
   template:
     metadata:
       labels:
         app.kubernetes.io/part-of: claudie
-<<<<<<< HEAD
-        app.kubernetes.io/name: make-bucket-job
-=======
         app.kubernetes.io/name: minio
->>>>>>> 7b305222
     spec:
       restartPolicy: OnFailure
       volumes:
