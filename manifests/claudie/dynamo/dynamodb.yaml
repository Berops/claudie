apiVersion: apps/v1
kind: Deployment 
metadata:
  name: dynamodb
  labels:
    app.kubernetes.io/part-of: claudie
<<<<<<< HEAD
    app.kubernetes.io/name: dynamodb
=======
    app.kubernetes.io/name: dynamo
>>>>>>> 7b305222
spec:
  replicas: 1
  selector:
    matchLabels:
      app.kubernetes.io/part-of: claudie
<<<<<<< HEAD
      app.kubernetes.io/name: dynamodb
=======
      app.kubernetes.io/name: dynamo
>>>>>>> 7b305222
  template:
    metadata:
      labels:
        app.kubernetes.io/part-of: claudie
<<<<<<< HEAD
        app.kubernetes.io/name: dynamodb
=======
        app.kubernetes.io/name: dynamo
>>>>>>> 7b305222
    spec:
      volumes:
        - name: data
          persistentVolumeClaim:
            claimName: dynamo-pvc
      containers:
      - name: dynamodb
        volumeMounts:
            - name: data
              mountPath: /home/dynamodblocal/data
        image: amazon/dynamodb-local:latest
        command:
          - "java"
        args:
          - "-jar"
          - "DynamoDBLocal.jar"
          - "-sharedDb"
          - "-dbPath"
          - "./data"
        resources:
            requests:
              memory: 512Mi
              cpu: 100m
            limits:
              memory: 1Gi
              cpu: 200m
        env:
          - name: AWS_DEFAULT_REGION
            value: "local"
        ports:
        - containerPort: 8000
          protocol: TCP
          name: dynamodb  
        securityContext:
          runAsUser: 0
          allowPrivilegeEscalation: false
---
kind: Service
apiVersion: v1
metadata:
  name: dynamo
  labels:
    app.kubernetes.io/part-of: claudie
    app.kubernetes.io/name: dynamo
spec:
  selector:
    app.kubernetes.io/part-of: claudie
<<<<<<< HEAD
    app.kubernetes.io/name: dynamodb
=======
    app.kubernetes.io/name: dynamo
>>>>>>> 7b305222
  ports:
  - protocol: TCP
    port: 8000
    targetPort: 8000
---
apiVersion: v1
kind: PersistentVolumeClaim
metadata:
  name: dynamo-pvc
  labels:
    app.kubernetes.io/part-of: claudie
<<<<<<< HEAD
=======
    app.kubernetes.io/name: dynamo
>>>>>>> 7b305222
spec:
  resources:
    requests:
      storage: 1Gi
  accessModes:
    - ReadWriteOnce<|MERGE_RESOLUTION|>--- conflicted
+++ resolved
@@ -4,30 +4,18 @@
   name: dynamodb
   labels:
     app.kubernetes.io/part-of: claudie
-<<<<<<< HEAD
-    app.kubernetes.io/name: dynamodb
-=======
     app.kubernetes.io/name: dynamo
->>>>>>> 7b305222
 spec:
   replicas: 1
   selector:
     matchLabels:
       app.kubernetes.io/part-of: claudie
-<<<<<<< HEAD
-      app.kubernetes.io/name: dynamodb
-=======
       app.kubernetes.io/name: dynamo
->>>>>>> 7b305222
   template:
     metadata:
       labels:
         app.kubernetes.io/part-of: claudie
-<<<<<<< HEAD
-        app.kubernetes.io/name: dynamodb
-=======
         app.kubernetes.io/name: dynamo
->>>>>>> 7b305222
     spec:
       volumes:
         - name: data
@@ -75,11 +63,7 @@
 spec:
   selector:
     app.kubernetes.io/part-of: claudie
-<<<<<<< HEAD
-    app.kubernetes.io/name: dynamodb
-=======
     app.kubernetes.io/name: dynamo
->>>>>>> 7b305222
   ports:
   - protocol: TCP
     port: 8000
@@ -91,10 +75,7 @@
   name: dynamo-pvc
   labels:
     app.kubernetes.io/part-of: claudie
-<<<<<<< HEAD
-=======
     app.kubernetes.io/name: dynamo
->>>>>>> 7b305222
 spec:
   resources:
     requests:
