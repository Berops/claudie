apiVersion: apps/v1
kind: Deployment
metadata:
  name: builder
  labels:
    app: builder
spec:
  replicas: 1
  selector:
    matchLabels:
      app: builder
  template:
    metadata:
      labels:
        app: builder
    spec:
      containers:
        - name: builder
          imagePullPolicy: Always
<<<<<<< HEAD
          image: eu.gcr.io/platform-infrastructure-316112/claudie/builder
=======
          image: claudieio/builder
>>>>>>> cce6cf57
          resources:
            requests:
              cpu: 10m
              memory: 200Mi
            limits:
              cpu: 50m
              memory: 400Mi
          env:
            - name: CONTEXT_BOX_PORT
              valueFrom:
                configMapKeyRef:
                  name: env
                  key: CONTEXT_BOX_PORT
            - name: CONTEXT_BOX_HOSTNAME
              valueFrom:
                configMapKeyRef:
                  name: env
                  key: CONTEXT_BOX_HOSTNAME
            - name: TERRAFORMER_PORT
              valueFrom:
                configMapKeyRef:
                  name: env
                  key: TERRAFORMER_PORT
            - name: TERRAFORMER_HOSTNAME
              valueFrom:
                configMapKeyRef:
                  name: env
                  key: TERRAFORMER_HOSTNAME
            - name: ANSIBLER_PORT
              valueFrom:
                configMapKeyRef:
                  name: env
                  key: ANSIBLER_PORT
            - name: ANSIBLER_HOSTNAME
              valueFrom:
                configMapKeyRef:
                  name: env
                  key: ANSIBLER_HOSTNAME
            - name: KUBE_ELEVEN_PORT
              valueFrom:
                configMapKeyRef:
                  name: env
                  key: KUBE_ELEVEN_PORT
            - name: KUBE_ELEVEN_HOSTNAME
              valueFrom:
                configMapKeyRef:
                  name: env
                  key: KUBE_ELEVEN_HOSTNAME
            - name: KUBER_PORT
              valueFrom:
                configMapKeyRef:
                  name: env
                  key: KUBER_PORT
            - name: KUBER_HOSTNAME
              valueFrom:
                configMapKeyRef:
                  name: env
                  key: KUBER_HOSTNAME
            - name: GOLANG_LOG
              valueFrom:
                configMapKeyRef:
                  name: env
                  key: GOLANG_LOG
          readinessProbe:
            httpGet:
              path: /ready
              port: 50051
            initialDelaySeconds: 5
          livenessProbe:
            httpGet:
              path: /live
              port: 50051
            initialDelaySeconds: 10<|MERGE_RESOLUTION|>--- conflicted
+++ resolved
@@ -17,11 +17,7 @@
       containers:
         - name: builder
           imagePullPolicy: Always
-<<<<<<< HEAD
-          image: eu.gcr.io/platform-infrastructure-316112/claudie/builder
-=======
           image: claudieio/builder
->>>>>>> cce6cf57
           resources:
             requests:
               cpu: 10m
