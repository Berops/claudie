namespace: claudie
resources:
- ns.yaml
- context-box.yaml
- terraformer.yaml
- ansibler.yaml
- scheduler.yaml
- builder.yaml
- kube-eleven.yaml
- frontend.yaml
- kuber.yaml
- minio
- mongo
- network-policy.yaml
configMapGenerator:
- envs:
  - .env
  name: env
apiVersion: kustomize.config.k8s.io/v1beta1
kind: Kustomization
images:
<<<<<<< HEAD
  - name: eu.gcr.io/platform-infrastructure-316112/platform/ansibler
    newTag: dbbe976-709
  - name: eu.gcr.io/platform-infrastructure-316112/platform/builder
    newTag: dbbe976-709
  - name: eu.gcr.io/platform-infrastructure-316112/platform/context-box
    newTag: dbbe976-709
  - name: eu.gcr.io/platform-infrastructure-316112/platform/frontend
    newTag: dbbe976-709
  - name: eu.gcr.io/platform-infrastructure-316112/platform/kube-eleven
    newTag: dbbe976-709
  - name: eu.gcr.io/platform-infrastructure-316112/platform/kuber
    newTag: dbbe976-709
  - name: eu.gcr.io/platform-infrastructure-316112/platform/scheduler
    newTag: dbbe976-709
  - name: eu.gcr.io/platform-infrastructure-316112/platform/terraformer
    newTag: dbbe976-709
=======
- name: eu.gcr.io/platform-infrastructure-316112/claudie/ansibler
  newTag: e41653b-710
- name: eu.gcr.io/platform-infrastructure-316112/claudie/builder
  newTag: e41653b-710
- name: eu.gcr.io/platform-infrastructure-316112/claudie/context-box
  newTag: e41653b-710
- name: eu.gcr.io/platform-infrastructure-316112/claudie/frontend
  newTag: e41653b-710
- name: eu.gcr.io/platform-infrastructure-316112/claudie/kube-eleven
  newTag: e41653b-710
- name: eu.gcr.io/platform-infrastructure-316112/claudie/kuber
  newTag: e41653b-710
- name: eu.gcr.io/platform-infrastructure-316112/claudie/scheduler
  newTag: e41653b-710
- name: eu.gcr.io/platform-infrastructure-316112/claudie/terraformer
  newTag: e41653b-710
>>>>>>> 00cbcd22
<|MERGE_RESOLUTION|>--- conflicted
+++ resolved
@@ -1,56 +1,37 @@
 namespace: claudie
 resources:
-- ns.yaml
-- context-box.yaml
-- terraformer.yaml
-- ansibler.yaml
-- scheduler.yaml
-- builder.yaml
-- kube-eleven.yaml
-- frontend.yaml
-- kuber.yaml
-- minio
-- mongo
-- network-policy.yaml
+  - ns.yaml
+  - context-box.yaml
+  - terraformer.yaml
+  - ansibler.yaml
+  - scheduler.yaml
+  - builder.yaml
+  - kube-eleven.yaml
+  - frontend.yaml
+  - kuber.yaml
+  - minio
+  - mongo
+  - network-policy.yaml
 configMapGenerator:
-- envs:
-  - .env
-  name: env
+  - envs:
+      - .env
+    name: env
 apiVersion: kustomize.config.k8s.io/v1beta1
 kind: Kustomization
 images:
-<<<<<<< HEAD
-  - name: eu.gcr.io/platform-infrastructure-316112/platform/ansibler
-    newTag: dbbe976-709
-  - name: eu.gcr.io/platform-infrastructure-316112/platform/builder
-    newTag: dbbe976-709
-  - name: eu.gcr.io/platform-infrastructure-316112/platform/context-box
-    newTag: dbbe976-709
-  - name: eu.gcr.io/platform-infrastructure-316112/platform/frontend
-    newTag: dbbe976-709
-  - name: eu.gcr.io/platform-infrastructure-316112/platform/kube-eleven
-    newTag: dbbe976-709
-  - name: eu.gcr.io/platform-infrastructure-316112/platform/kuber
-    newTag: dbbe976-709
-  - name: eu.gcr.io/platform-infrastructure-316112/platform/scheduler
-    newTag: dbbe976-709
-  - name: eu.gcr.io/platform-infrastructure-316112/platform/terraformer
-    newTag: dbbe976-709
-=======
-- name: eu.gcr.io/platform-infrastructure-316112/claudie/ansibler
-  newTag: e41653b-710
-- name: eu.gcr.io/platform-infrastructure-316112/claudie/builder
-  newTag: e41653b-710
-- name: eu.gcr.io/platform-infrastructure-316112/claudie/context-box
-  newTag: e41653b-710
-- name: eu.gcr.io/platform-infrastructure-316112/claudie/frontend
-  newTag: e41653b-710
-- name: eu.gcr.io/platform-infrastructure-316112/claudie/kube-eleven
-  newTag: e41653b-710
-- name: eu.gcr.io/platform-infrastructure-316112/claudie/kuber
-  newTag: e41653b-710
-- name: eu.gcr.io/platform-infrastructure-316112/claudie/scheduler
-  newTag: e41653b-710
-- name: eu.gcr.io/platform-infrastructure-316112/claudie/terraformer
-  newTag: e41653b-710
->>>>>>> 00cbcd22
+  - name: eu.gcr.io/platform-infrastructure-316112/claudie/ansibler
+    newTag: e41653b-710
+  - name: eu.gcr.io/platform-infrastructure-316112/claudie/builder
+    newTag: e41653b-710
+  - name: eu.gcr.io/platform-infrastructure-316112/claudie/context-box
+    newTag: e41653b-710
+  - name: eu.gcr.io/platform-infrastructure-316112/claudie/frontend
+    newTag: e41653b-710
+  - name: eu.gcr.io/platform-infrastructure-316112/claudie/kube-eleven
+    newTag: e41653b-710
+  - name: eu.gcr.io/platform-infrastructure-316112/claudie/kuber
+    newTag: e41653b-710
+  - name: eu.gcr.io/platform-infrastructure-316112/claudie/scheduler
+    newTag: e41653b-710
+  - name: eu.gcr.io/platform-infrastructure-316112/claudie/terraformer
+    newTag: e41653b-710