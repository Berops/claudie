--- conflicted
+++ resolved
@@ -1,56 +1,38 @@
 namespace: claudie
 resources:
-- ns.yaml
-- context-box.yaml
-- terraformer.yaml
-- ansibler.yaml
-- scheduler.yaml
-- builder.yaml
-- kube-eleven.yaml
-- frontend.yaml
-- kuber.yaml
-- minio
-- mongo
-- dynamo
-- network-policy.yaml
+  - ns.yaml
+  - context-box.yaml
+  - terraformer.yaml
+  - ansibler.yaml
+  - scheduler.yaml
+  - builder.yaml
+  - kube-eleven.yaml
+  - frontend.yaml
+  - kuber.yaml
+  - minio
+  - mongo
+  - dynamo
+  - network-policy.yaml
 configMapGenerator:
-- envs:
-  - .env
-  name: env
+  - envs:
+      - .env
+    name: env
 apiVersion: kustomize.config.k8s.io/v1beta1
 kind: Kustomization
 images:
-- name: ghcr.io/berops/claudie/ansibler
-<<<<<<< HEAD
-  newTag: 655a868-1548
-- name: ghcr.io/berops/claudie/builder
-  newTag: 655a868-1548
-- name: ghcr.io/berops/claudie/context-box
-  newTag: 655a868-1548
-- name: ghcr.io/berops/claudie/frontend
-  newTag: 655a868-1548
-- name: ghcr.io/berops/claudie/kube-eleven
-  newTag: 655a868-1548
-- name: ghcr.io/berops/claudie/kuber
-  newTag: 655a868-1548
-- name: ghcr.io/berops/claudie/scheduler
-  newTag: 655a868-1548
-- name: ghcr.io/berops/claudie/terraformer
-  newTag: 655a868-1548
-=======
-  newTag: db07a25-1549
-- name: ghcr.io/berops/claudie/builder
-  newTag: db07a25-1549
-- name: ghcr.io/berops/claudie/context-box
-  newTag: db07a25-1549
-- name: ghcr.io/berops/claudie/frontend
-  newTag: db07a25-1549
-- name: ghcr.io/berops/claudie/kube-eleven
-  newTag: db07a25-1549
-- name: ghcr.io/berops/claudie/kuber
-  newTag: db07a25-1549
-- name: ghcr.io/berops/claudie/scheduler
-  newTag: db07a25-1549
-- name: ghcr.io/berops/claudie/terraformer
-  newTag: db07a25-1549
->>>>>>> 8aa9b363
+  - name: ghcr.io/berops/claudie/ansibler
+    newTag: db07a25-1549
+  - name: ghcr.io/berops/claudie/builder
+    newTag: db07a25-1549
+  - name: ghcr.io/berops/claudie/context-box
+    newTag: db07a25-1549
+  - name: ghcr.io/berops/claudie/frontend
+    newTag: db07a25-1549
+  - name: ghcr.io/berops/claudie/kube-eleven
+    newTag: db07a25-1549
+  - name: ghcr.io/berops/claudie/kuber
+    newTag: db07a25-1549
+  - name: ghcr.io/berops/claudie/scheduler
+    newTag: db07a25-1549
+  - name: ghcr.io/berops/claudie/terraformer
+    newTag: db07a25-1549