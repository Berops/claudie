namespace: claudie
resources:
- crd
- ns.yaml
- operator.yaml
- builder.yaml
- terraformer.yaml
- ansibler.yaml
- kube-eleven.yaml
- kuber.yaml
- manager.yaml
- cluster-rbac
- mongo
- minio
- dynamo

# Alter ValidatingWebhookConfiguration and Certificate fields, so they will match the generated namespace
replacements:
- source:
    fieldPath: metadata.name
    kind: Namespace
  targets:
  - fieldPaths:
    - webhooks.*.namespaceSelector.matchLabels.kubernetes\.io/metadata\.name
    - webhooks.*.clientConfig.service.namespace
    select:
      kind: ValidatingWebhookConfiguration
      name: claudie-webhook
- source:
    fieldPath: metadata.name
    kind: Namespace
  targets:
  - fieldPaths:
    - metadata.annotations.cert-manager\.io/inject-ca-from
    options:
      delimiter: /
    select:
      kind: ValidatingWebhookConfiguration
      name: claudie-webhook
  - fieldPaths:
    - spec.dnsNames.*
    options:
      delimiter: .
      index: 1
    select:
      kind: Certificate
      name: claudie-webhook-certificate

configMapGenerator:
- envs:
  - .env
  name: env
  options:
    labels:
      app.kubernetes.io/part-of: claudie
apiVersion: kustomize.config.k8s.io/v1beta1
kind: Kustomization
images:
- name: ghcr.io/berops/claudie/ansibler
<<<<<<< HEAD
  newTag: 23e2167-3100
- name: ghcr.io/berops/claudie/autoscaler-adapter
  newTag: 23e2167-3100
- name: ghcr.io/berops/claudie/builder
  newTag: 23e2167-3100
- name: ghcr.io/berops/claudie/claudie-operator
  newTag: 23e2167-3100
- name: ghcr.io/berops/claudie/kube-eleven
  newTag: 23e2167-3100
- name: ghcr.io/berops/claudie/kuber
  newTag: 23e2167-3100
- name: ghcr.io/berops/claudie/manager
  newTag: 23e2167-3100
- name: ghcr.io/berops/claudie/terraformer
  newTag: 23e2167-3100
=======
  newTag: 06089a0-3104
- name: ghcr.io/berops/claudie/autoscaler-adapter
  newTag: 06089a0-3104
- name: ghcr.io/berops/claudie/builder
  newTag: 06089a0-3104
- name: ghcr.io/berops/claudie/claudie-operator
  newTag: 06089a0-3104
- name: ghcr.io/berops/claudie/kube-eleven
  newTag: 06089a0-3104
- name: ghcr.io/berops/claudie/kuber
  newTag: 06089a0-3104
- name: ghcr.io/berops/claudie/manager
  newTag: 06089a0-3104
- name: ghcr.io/berops/claudie/terraformer
  newTag: 06089a0-3104
>>>>>>> 5d26193d
<|MERGE_RESOLUTION|>--- conflicted
+++ resolved
@@ -57,23 +57,6 @@
 kind: Kustomization
 images:
 - name: ghcr.io/berops/claudie/ansibler
-<<<<<<< HEAD
-  newTag: 23e2167-3100
-- name: ghcr.io/berops/claudie/autoscaler-adapter
-  newTag: 23e2167-3100
-- name: ghcr.io/berops/claudie/builder
-  newTag: 23e2167-3100
-- name: ghcr.io/berops/claudie/claudie-operator
-  newTag: 23e2167-3100
-- name: ghcr.io/berops/claudie/kube-eleven
-  newTag: 23e2167-3100
-- name: ghcr.io/berops/claudie/kuber
-  newTag: 23e2167-3100
-- name: ghcr.io/berops/claudie/manager
-  newTag: 23e2167-3100
-- name: ghcr.io/berops/claudie/terraformer
-  newTag: 23e2167-3100
-=======
   newTag: 06089a0-3104
 - name: ghcr.io/berops/claudie/autoscaler-adapter
   newTag: 06089a0-3104
@@ -88,5 +71,4 @@
 - name: ghcr.io/berops/claudie/manager
   newTag: 06089a0-3104
 - name: ghcr.io/berops/claudie/terraformer
-  newTag: 06089a0-3104
->>>>>>> 5d26193d
+  newTag: 06089a0-3104