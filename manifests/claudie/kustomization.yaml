namespace: claudie
resources:
- ns.yaml
- context-box.yaml
- terraformer.yaml
- ansibler.yaml
- scheduler.yaml
- builder.yaml
- kube-eleven.yaml
- frontend.yaml
- kuber.yaml
- minio
- mongo
- dynamo
- network-policy.yaml
configMapGenerator:
- envs:
  - .env
  name: env
apiVersion: kustomize.config.k8s.io/v1beta1
kind: Kustomization
images:
- name: ghcr.io/berops/claudie/ansibler
  newTag: 1b825e8-1664
- name: ghcr.io/berops/claudie/builder
  newTag: 1b825e8-1664
- name: ghcr.io/berops/claudie/context-box
  newTag: 1b825e8-1664
- name: ghcr.io/berops/claudie/frontend
<<<<<<< HEAD
  newTag: 1b825e8-1664
=======
  newTag: b057ae5-1662
>>>>>>> fbadc83f
- name: ghcr.io/berops/claudie/kube-eleven
  newTag: 1b825e8-1664
- name: ghcr.io/berops/claudie/kuber
  newTag: 1b825e8-1664
- name: ghcr.io/berops/claudie/scheduler
  newTag: 1b825e8-1664
- name: ghcr.io/berops/claudie/terraformer
<<<<<<< HEAD
  newTag: 1b825e8-1664
=======
  newTag: b057ae5-1662
>>>>>>> fbadc83f
<|MERGE_RESOLUTION|>--- conflicted
+++ resolved
@@ -1,46 +1,38 @@
 namespace: claudie
 resources:
-- ns.yaml
-- context-box.yaml
-- terraformer.yaml
-- ansibler.yaml
-- scheduler.yaml
-- builder.yaml
-- kube-eleven.yaml
-- frontend.yaml
-- kuber.yaml
-- minio
-- mongo
-- dynamo
-- network-policy.yaml
+  - ns.yaml
+  - context-box.yaml
+  - terraformer.yaml
+  - ansibler.yaml
+  - scheduler.yaml
+  - builder.yaml
+  - kube-eleven.yaml
+  - frontend.yaml
+  - kuber.yaml
+  - minio
+  - mongo
+  - dynamo
+  - network-policy.yaml
 configMapGenerator:
-- envs:
-  - .env
-  name: env
+  - envs:
+      - .env
+    name: env
 apiVersion: kustomize.config.k8s.io/v1beta1
 kind: Kustomization
 images:
-- name: ghcr.io/berops/claudie/ansibler
-  newTag: 1b825e8-1664
-- name: ghcr.io/berops/claudie/builder
-  newTag: 1b825e8-1664
-- name: ghcr.io/berops/claudie/context-box
-  newTag: 1b825e8-1664
-- name: ghcr.io/berops/claudie/frontend
-<<<<<<< HEAD
-  newTag: 1b825e8-1664
-=======
-  newTag: b057ae5-1662
->>>>>>> fbadc83f
-- name: ghcr.io/berops/claudie/kube-eleven
-  newTag: 1b825e8-1664
-- name: ghcr.io/berops/claudie/kuber
-  newTag: 1b825e8-1664
-- name: ghcr.io/berops/claudie/scheduler
-  newTag: 1b825e8-1664
-- name: ghcr.io/berops/claudie/terraformer
-<<<<<<< HEAD
-  newTag: 1b825e8-1664
-=======
-  newTag: b057ae5-1662
->>>>>>> fbadc83f
+  - name: ghcr.io/berops/claudie/ansibler
+    newTag: 1b825e8-1664
+  - name: ghcr.io/berops/claudie/builder
+    newTag: 1b825e8-1664
+  - name: ghcr.io/berops/claudie/context-box
+    newTag: 1b825e8-1664
+  - name: ghcr.io/berops/claudie/frontend
+    newTag: b057ae5-1662
+  - name: ghcr.io/berops/claudie/kube-eleven
+    newTag: 1b825e8-1664
+  - name: ghcr.io/berops/claudie/kuber
+    newTag: 1b825e8-1664
+  - name: ghcr.io/berops/claudie/scheduler
+    newTag: 1b825e8-1664
+  - name: ghcr.io/berops/claudie/terraformer
+    newTag: b057ae5-1662