namespace: claudie
resources:
- ns.yaml
- context-box.yaml
- terraformer.yaml
- ansibler.yaml
- scheduler.yaml
- builder.yaml
- kube-eleven.yaml
- frontend.yaml
- kuber.yaml
- minio
- mongo
- dynamo
- network-policy.yaml
configMapGenerator:
- envs:
  - .env
  name: env
apiVersion: kustomize.config.k8s.io/v1beta1
kind: Kustomization
images:
- name: claudieio/ansibler
  newTag: 561b5f8-1045
- name: claudieio/builder
  newTag: 561b5f8-1045
- name: claudieio/context-box
  newTag: 561b5f8-1045
- name: claudieio/frontend
<<<<<<< HEAD
  newTag: a4f8f89-1042
=======
  newTag: 561b5f8-1045
>>>>>>> 10adb10d
- name: claudieio/kube-eleven
  newTag: 561b5f8-1045
- name: claudieio/kuber
  newTag: 561b5f8-1045
- name: claudieio/scheduler
  newTag: 561b5f8-1045
- name: claudieio/terraformer
  newTag: 561b5f8-1045<|MERGE_RESOLUTION|>--- conflicted
+++ resolved
@@ -27,11 +27,7 @@
 - name: claudieio/context-box
   newTag: 561b5f8-1045
 - name: claudieio/frontend
-<<<<<<< HEAD
-  newTag: a4f8f89-1042
-=======
   newTag: 561b5f8-1045
->>>>>>> 10adb10d
 - name: claudieio/kube-eleven
   newTag: 561b5f8-1045
 - name: claudieio/kuber
