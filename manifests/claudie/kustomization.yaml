--- conflicted
+++ resolved
@@ -59,25 +59,6 @@
 kind: Kustomization
 images:
 - name: ghcr.io/berops/claudie/ansibler
-<<<<<<< HEAD
-  newTag: b5fc228-2158
-- name: ghcr.io/berops/claudie/autoscaler-adapter
-  newTag: 688726a-1932
-- name: ghcr.io/berops/claudie/builder
-  newTag: b5fc228-2158
-- name: ghcr.io/berops/claudie/context-box
-  newTag: b5fc228-2158
-- name: ghcr.io/berops/claudie/frontend
-  newTag: b5fc228-2158
-- name: ghcr.io/berops/claudie/kube-eleven
-  newTag: b5fc228-2158
-- name: ghcr.io/berops/claudie/kuber
-  newTag: b5fc228-2158
-- name: ghcr.io/berops/claudie/scheduler
-  newTag: b5fc228-2158
-- name: ghcr.io/berops/claudie/terraformer
-  newTag: b5fc228-2158
-=======
   newTag: ee4001d-2218
 - name: ghcr.io/berops/claudie/autoscaler-adapter
   newTag: 688726a-1932
@@ -94,5 +75,4 @@
 - name: ghcr.io/berops/claudie/scheduler
   newTag: ee4001d-2218
 - name: ghcr.io/berops/claudie/terraformer
-  newTag: ee4001d-2218
->>>>>>> 795a0ea9
+  newTag: ee4001d-2218