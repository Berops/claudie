namespace: claudie
resources:
- crd
- ns.yaml
- operator.yaml
- context-box.yaml
- scheduler.yaml
- builder.yaml
- terraformer.yaml
- ansibler.yaml
- kube-eleven.yaml
- kuber.yaml
- cluster-rbac
- mongo
- minio
- dynamo

# Alter ValidatingWebhookConfiguration and Certificate fields, so they will match the generated namespace
replacements:
- source:
    fieldPath: metadata.name
    kind: Namespace
  targets:
  - fieldPaths:
    - webhooks.*.namespaceSelector.matchLabels.kubernetes\.io/metadata\.name
    - webhooks.*.clientConfig.service.namespace
    select:
      kind: ValidatingWebhookConfiguration
      name: claudie-webhook
- source:
    fieldPath: metadata.name
    kind: Namespace
  targets:
  - fieldPaths:
    - metadata.annotations.cert-manager\.io/inject-ca-from
    options:
      delimiter: /
    select:
      kind: ValidatingWebhookConfiguration
      name: claudie-webhook
  - fieldPaths:
    - spec.dnsNames.*
    options:
      delimiter: .
      index: 1
    select:
      kind: Certificate
      name: claudie-webhook-certificate

configMapGenerator:
- envs:
  - .env
  name: env
  options:
    labels:
      app.kubernetes.io/part-of: claudie
apiVersion: kustomize.config.k8s.io/v1beta1
kind: Kustomization
images:
- name: ghcr.io/berops/claudie/ansibler
  newTag: 00fab3d-2581
- name: ghcr.io/berops/claudie/autoscaler-adapter
  newTag: 688726a-1932
- name: ghcr.io/berops/claudie/builder
  newTag: 00fab3d-2581
- name: ghcr.io/berops/claudie/claudie-operator
  newTag: 00fab3d-2581
- name: ghcr.io/berops/claudie/context-box
  newTag: 00fab3d-2581
- name: ghcr.io/berops/claudie/kube-eleven
  newTag: 00fab3d-2581
- name: ghcr.io/berops/claudie/kuber
  newTag: 00fab3d-2581
- name: ghcr.io/berops/claudie/scheduler
  newTag: 00fab3d-2581
- name: ghcr.io/berops/claudie/terraformer
<<<<<<< HEAD
  newTag: 00fab3d-2581
=======
  newTag: 0efa88d-2585
>>>>>>> 16126adf
<|MERGE_RESOLUTION|>--- conflicted
+++ resolved
@@ -58,24 +58,20 @@
 kind: Kustomization
 images:
 - name: ghcr.io/berops/claudie/ansibler
-  newTag: 00fab3d-2581
+  newTag: 99460eb-2579
 - name: ghcr.io/berops/claudie/autoscaler-adapter
   newTag: 688726a-1932
 - name: ghcr.io/berops/claudie/builder
-  newTag: 00fab3d-2581
+  newTag: 99460eb-2579
 - name: ghcr.io/berops/claudie/claudie-operator
-  newTag: 00fab3d-2581
+  newTag: 99460eb-2579
 - name: ghcr.io/berops/claudie/context-box
-  newTag: 00fab3d-2581
+  newTag: 99460eb-2579
 - name: ghcr.io/berops/claudie/kube-eleven
-  newTag: 00fab3d-2581
+  newTag: 99460eb-2579
 - name: ghcr.io/berops/claudie/kuber
-  newTag: 00fab3d-2581
+  newTag: 99460eb-2579
 - name: ghcr.io/berops/claudie/scheduler
-  newTag: 00fab3d-2581
+  newTag: 99460eb-2579
 - name: ghcr.io/berops/claudie/terraformer
-<<<<<<< HEAD
-  newTag: 00fab3d-2581
-=======
-  newTag: 0efa88d-2585
->>>>>>> 16126adf
+  newTag: 0efa88d-2585