--- conflicted
+++ resolved
@@ -20,38 +20,19 @@
 apiVersion: kustomize.config.k8s.io/v1beta1
 kind: Kustomization
 images:
-<<<<<<< HEAD
   - name: ghcr.io/berops/claudie/ansibler
-    newTag: 7be3757-1569
+    newTag: f940ad3-1582
   - name: ghcr.io/berops/claudie/builder
-    newTag: 6cf8a87-1567
+    newTag: f940ad3-1582
   - name: ghcr.io/berops/claudie/context-box
-    newTag: 6cf8a87-1567
+    newTag: f940ad3-1582
   - name: ghcr.io/berops/claudie/frontend
-    newTag: 6cf8a87-1567
+    newTag: f940ad3-1582
   - name: ghcr.io/berops/claudie/kube-eleven
-    newTag: 6cf8a87-1567
+    newTag: f940ad3-1582
   - name: ghcr.io/berops/claudie/kuber
-    newTag: 6cf8a87-1567
+    newTag: f940ad3-1582
   - name: ghcr.io/berops/claudie/scheduler
-    newTag: 6cf8a87-1567
+    newTag: f940ad3-1582
   - name: ghcr.io/berops/claudie/terraformer
-    newTag: 6cf8a87-1567
-=======
-- name: ghcr.io/berops/claudie/ansibler
-  newTag: f940ad3-1582
-- name: ghcr.io/berops/claudie/builder
-  newTag: f940ad3-1582
-- name: ghcr.io/berops/claudie/context-box
-  newTag: f940ad3-1582
-- name: ghcr.io/berops/claudie/frontend
-  newTag: f940ad3-1582
-- name: ghcr.io/berops/claudie/kube-eleven
-  newTag: f940ad3-1582
-- name: ghcr.io/berops/claudie/kuber
-  newTag: f940ad3-1582
-- name: ghcr.io/berops/claudie/scheduler
-  newTag: f940ad3-1582
-- name: ghcr.io/berops/claudie/terraformer
-  newTag: f940ad3-1582
->>>>>>> 846e78b7
+    newTag: f940ad3-1582