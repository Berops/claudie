namespace: claudie
resources:
- ns.yaml
- context-box.yaml
- terraformer.yaml
- ansibler.yaml
- scheduler.yaml
- builder.yaml
- kube-eleven.yaml
- frontend.yaml
- kuber.yaml
- minio
- mongo
- dynamo
- network-policy.yaml
configMapGenerator:
- envs:
  - .env
  name: env
apiVersion: kustomize.config.k8s.io/v1beta1
kind: Kustomization
images:
- name: ghcr.io/berops/claudie/ansibler
<<<<<<< HEAD
  newTag: 03ff696-1291
- name: ghcr.io/berops/claudie/builder
  newTag: 03ff696-1291
- name: ghcr.io/berops/claudie/context-box
  newTag: 03ff696-1291
- name: ghcr.io/berops/claudie/frontend
  newTag: 03ff696-1291
- name: ghcr.io/berops/claudie/kube-eleven
  newTag: 03ff696-1291
- name: ghcr.io/berops/claudie/kuber
  newTag: 03ff696-1291
- name: ghcr.io/berops/claudie/scheduler
  newTag: 03ff696-1291
- name: ghcr.io/berops/claudie/terraformer
  newTag: 03ff696-1291
=======
  newTag: 366bd05-1293
- name: ghcr.io/berops/claudie/builder
  newTag: 366bd05-1293
- name: ghcr.io/berops/claudie/context-box
  newTag: 366bd05-1293
- name: ghcr.io/berops/claudie/frontend
  newTag: 366bd05-1293
- name: ghcr.io/berops/claudie/kube-eleven
  newTag: 366bd05-1293
- name: ghcr.io/berops/claudie/kuber
  newTag: 366bd05-1293
- name: ghcr.io/berops/claudie/scheduler
  newTag: 366bd05-1293
- name: ghcr.io/berops/claudie/terraformer
  newTag: 366bd05-1293
>>>>>>> 7ed1f602
<|MERGE_RESOLUTION|>--- conflicted
+++ resolved
@@ -21,23 +21,6 @@
 kind: Kustomization
 images:
 - name: ghcr.io/berops/claudie/ansibler
-<<<<<<< HEAD
-  newTag: 03ff696-1291
-- name: ghcr.io/berops/claudie/builder
-  newTag: 03ff696-1291
-- name: ghcr.io/berops/claudie/context-box
-  newTag: 03ff696-1291
-- name: ghcr.io/berops/claudie/frontend
-  newTag: 03ff696-1291
-- name: ghcr.io/berops/claudie/kube-eleven
-  newTag: 03ff696-1291
-- name: ghcr.io/berops/claudie/kuber
-  newTag: 03ff696-1291
-- name: ghcr.io/berops/claudie/scheduler
-  newTag: 03ff696-1291
-- name: ghcr.io/berops/claudie/terraformer
-  newTag: 03ff696-1291
-=======
   newTag: 366bd05-1293
 - name: ghcr.io/berops/claudie/builder
   newTag: 366bd05-1293
@@ -52,5 +35,4 @@
 - name: ghcr.io/berops/claudie/scheduler
   newTag: 366bd05-1293
 - name: ghcr.io/berops/claudie/terraformer
-  newTag: 366bd05-1293
->>>>>>> 7ed1f602
+  newTag: 366bd05-1293