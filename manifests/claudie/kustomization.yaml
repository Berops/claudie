--- conflicted
+++ resolved
@@ -1,95 +1,75 @@
 namespace: claudie
 resources:
-- crd
-- ns.yaml
-- frontend.yaml
-- context-box.yaml
-- scheduler.yaml
-- builder.yaml
-- terraformer.yaml
-- ansibler.yaml
-- kube-eleven.yaml
-- kuber.yaml
-- network-policy.yaml
-- cluster-rbac
-- mongo
-- minio
-- dynamo
+  - crd
+  - ns.yaml
+  - frontend.yaml
+  - context-box.yaml
+  - scheduler.yaml
+  - builder.yaml
+  - terraformer.yaml
+  - ansibler.yaml
+  - kube-eleven.yaml
+  - kuber.yaml
+  - network-policy.yaml
+  - cluster-rbac
+  - mongo
+  - minio
+  - dynamo
 
 # Alter ValidatingWebhookConfiguration and Certificate fields, so they will match the generated namespace
 replacements:
-- source:
-    fieldPath: metadata.name
-    kind: Namespace
-  targets:
-  - fieldPaths:
-    - webhooks.*.namespaceSelector.matchLabels.kubernetes\.io/metadata\.name
-    - webhooks.*.clientConfig.service.namespace
-    select:
-      kind: ValidatingWebhookConfiguration
-      name: claudie-webhook
-- source:
-    fieldPath: metadata.name
-    kind: Namespace
-  targets:
-  - fieldPaths:
-    - metadata.annotations.cert-manager\.io/inject-ca-from
-    options:
-      delimiter: /
-    select:
-      kind: ValidatingWebhookConfiguration
-      name: claudie-webhook
-  - fieldPaths:
-    - spec.dnsNames.*
-    options:
-      delimiter: .
-      index: 1
-    select:
-      kind: Certificate
-      name: claudie-webhook-certificate
+  - source:
+      fieldPath: metadata.name
+      kind: Namespace
+    targets:
+      - fieldPaths:
+          - webhooks.*.namespaceSelector.matchLabels.kubernetes\.io/metadata\.name
+          - webhooks.*.clientConfig.service.namespace
+        select:
+          kind: ValidatingWebhookConfiguration
+          name: claudie-webhook
+  - source:
+      fieldPath: metadata.name
+      kind: Namespace
+    targets:
+      - fieldPaths:
+          - metadata.annotations.cert-manager\.io/inject-ca-from
+        options:
+          delimiter: /
+        select:
+          kind: ValidatingWebhookConfiguration
+          name: claudie-webhook
+      - fieldPaths:
+          - spec.dnsNames.*
+        options:
+          delimiter: .
+          index: 1
+        select:
+          kind: Certificate
+          name: claudie-webhook-certificate
 
 configMapGenerator:
-- envs:
-  - .env
-  name: env
+  - envs:
+      - .env
+    name: env
 apiVersion: kustomize.config.k8s.io/v1beta1
 kind: Kustomization
 images:
-- name: ghcr.io/berops/claudie/ansibler
-<<<<<<< HEAD
-  newTag: 662099d-2180
-- name: ghcr.io/berops/claudie/autoscaler-adapter
-  newTag: 688726a-1932
-- name: ghcr.io/berops/claudie/builder
-  newTag: 662099d-2180
-- name: ghcr.io/berops/claudie/context-box
-  newTag: 662099d-2180
-- name: ghcr.io/berops/claudie/frontend
-  newTag: 662099d-2180
-- name: ghcr.io/berops/claudie/kube-eleven
-  newTag: 662099d-2180
-- name: ghcr.io/berops/claudie/kuber
-  newTag: 662099d-2180
-- name: ghcr.io/berops/claudie/scheduler
-  newTag: 662099d-2180
-- name: ghcr.io/berops/claudie/terraformer
-  newTag: 662099d-2180
-=======
-  newTag: 977bf87-2181
-- name: ghcr.io/berops/claudie/autoscaler-adapter
-  newTag: 688726a-1932
-- name: ghcr.io/berops/claudie/builder
-  newTag: 977bf87-2181
-- name: ghcr.io/berops/claudie/context-box
-  newTag: 977bf87-2181
-- name: ghcr.io/berops/claudie/frontend
-  newTag: 977bf87-2181
-- name: ghcr.io/berops/claudie/kube-eleven
-  newTag: 977bf87-2181
-- name: ghcr.io/berops/claudie/kuber
-  newTag: 977bf87-2181
-- name: ghcr.io/berops/claudie/scheduler
-  newTag: 977bf87-2181
-- name: ghcr.io/berops/claudie/terraformer
-  newTag: 977bf87-2181
->>>>>>> b53fb99c
+  - name: ghcr.io/berops/claudie/ansibler
+    newTag: 977bf87-2181
+  - name: ghcr.io/berops/claudie/autoscaler-adapter
+    newTag: 688726a-1932
+  - name: ghcr.io/berops/claudie/builder
+    newTag: 977bf87-2181
+  - name: ghcr.io/berops/claudie/context-box
+    newTag: 977bf87-2181
+  - name: ghcr.io/berops/claudie/frontend
+    newTag: 977bf87-2181
+  - name: ghcr.io/berops/claudie/kube-eleven
+    newTag: 977bf87-2181
+  - name: ghcr.io/berops/claudie/kuber
+    newTag: 977bf87-2181
+  - name: ghcr.io/berops/claudie/scheduler
+    newTag: 977bf87-2181
+  - name: ghcr.io/berops/claudie/terraformer
+    newTag: 977bf87-2181