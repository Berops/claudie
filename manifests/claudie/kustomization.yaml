--- conflicted
+++ resolved
@@ -21,23 +21,6 @@
 kind: Kustomization
 images:
 - name: claudieio/ansibler
-<<<<<<< HEAD
-  newTag: 38c95f7-1062
-- name: claudieio/builder
-  newTag: 38c95f7-1062
-- name: claudieio/context-box
-  newTag: 38c95f7-1062
-- name: claudieio/frontend
-  newTag: 38c95f7-1062
-- name: claudieio/kube-eleven
-  newTag: 38c95f7-1062
-- name: claudieio/kuber
-  newTag: 38c95f7-1062
-- name: claudieio/scheduler
-  newTag: 38c95f7-1062
-- name: claudieio/terraformer
-  newTag: 38c95f7-1062
-=======
   newTag: 139eb3f-1059
 - name: claudieio/builder
   newTag: 139eb3f-1059
@@ -52,5 +35,4 @@
 - name: claudieio/scheduler
   newTag: 139eb3f-1059
 - name: claudieio/terraformer
-  newTag: 139eb3f-1059
->>>>>>> 9e23453c
+  newTag: 139eb3f-1059