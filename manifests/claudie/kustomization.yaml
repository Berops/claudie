--- conflicted
+++ resolved
@@ -64,11 +64,7 @@
 - name: ghcr.io/berops/claudie/builder
   newTag: d7be207-2720
 - name: ghcr.io/berops/claudie/claudie-operator
-<<<<<<< HEAD
-  newTag: d7be207-2720
-=======
   newTag: 0b024ce-2722
->>>>>>> 30a9edef
 - name: ghcr.io/berops/claudie/context-box
   newTag: d7be207-2720
 - name: ghcr.io/berops/claudie/kube-eleven
