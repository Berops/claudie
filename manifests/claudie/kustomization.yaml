--- conflicted
+++ resolved
@@ -21,34 +21,18 @@
 kind: Kustomization
 images:
 - name: ghcr.io/berops/claudie/ansibler
-<<<<<<< HEAD
-  newTag: fa68227-1770
-- name: ghcr.io/berops/claudie/builder
-  newTag: fa68227-1770
-- name: ghcr.io/berops/claudie/context-box
-  newTag: fa68227-1770
-=======
   newTag: d801197-1787
 - name: ghcr.io/berops/claudie/builder
   newTag: d801197-1787
 - name: ghcr.io/berops/claudie/context-box
   newTag: d801197-1787
->>>>>>> 2754f92e
 - name: ghcr.io/berops/claudie/frontend
-  newTag: fa68227-1770
+  newTag: 834a4ac-1752
 - name: ghcr.io/berops/claudie/kube-eleven
-  newTag: fa68227-1770
+  newTag: 834a4ac-1752
 - name: ghcr.io/berops/claudie/kuber
-<<<<<<< HEAD
-  newTag: fa68227-1770
-=======
   newTag: d801197-1787
->>>>>>> 2754f92e
 - name: ghcr.io/berops/claudie/scheduler
-  newTag: fa68227-1770
+  newTag: 834a4ac-1752
 - name: ghcr.io/berops/claudie/terraformer
-<<<<<<< HEAD
-  newTag: fa68227-1770
-=======
-  newTag: d801197-1787
->>>>>>> 2754f92e
+  newTag: d801197-1787