namespace: claudie
resources:
- ns.yaml
- context-box.yaml
- terraformer.yaml
- ansibler.yaml
- scheduler.yaml
- builder.yaml
- kube-eleven.yaml
- frontend.yaml
- kuber.yaml
- minio
- mongo
- dynamo
- network-policy.yaml
configMapGenerator:
- envs:
  - .env
  name: env
apiVersion: kustomize.config.k8s.io/v1beta1
kind: Kustomization
images:
- name: claudieio/ansibler
<<<<<<< HEAD
  newTag: f556b74-893
- name: claudieio/builder
  newTag: f556b74-893
- name: claudieio/context-box
  newTag: f556b74-893
- name: claudieio/frontend
  newTag: f556b74-893
- name: claudieio/kube-eleven
  newTag: f556b74-893
- name: claudieio/kuber
  newTag: f556b74-893
- name: claudieio/scheduler
  newTag: f556b74-893
=======
  newTag: 2962f5f-918
- name: claudieio/builder
  newTag: ee54904-895
- name: claudieio/context-box
  newTag: 0fd2a6c-896
- name: claudieio/frontend
  newTag: d0fceb4-911
- name: claudieio/kube-eleven
  newTag: a8096f9-928
- name: claudieio/kuber
  newTag: 681edde-931
- name: claudieio/scheduler
  newTag: 37fd718-924
>>>>>>> 6b904527
- name: claudieio/terraformer
  newTag: f556b74-893<|MERGE_RESOLUTION|>--- conflicted
+++ resolved
@@ -1,54 +1,38 @@
 namespace: claudie
 resources:
-- ns.yaml
-- context-box.yaml
-- terraformer.yaml
-- ansibler.yaml
-- scheduler.yaml
-- builder.yaml
-- kube-eleven.yaml
-- frontend.yaml
-- kuber.yaml
-- minio
-- mongo
-- dynamo
-- network-policy.yaml
+  - ns.yaml
+  - context-box.yaml
+  - terraformer.yaml
+  - ansibler.yaml
+  - scheduler.yaml
+  - builder.yaml
+  - kube-eleven.yaml
+  - frontend.yaml
+  - kuber.yaml
+  - minio
+  - mongo
+  - dynamo
+  - network-policy.yaml
 configMapGenerator:
-- envs:
-  - .env
-  name: env
+  - envs:
+      - .env
+    name: env
 apiVersion: kustomize.config.k8s.io/v1beta1
 kind: Kustomization
 images:
-- name: claudieio/ansibler
-<<<<<<< HEAD
-  newTag: f556b74-893
-- name: claudieio/builder
-  newTag: f556b74-893
-- name: claudieio/context-box
-  newTag: f556b74-893
-- name: claudieio/frontend
-  newTag: f556b74-893
-- name: claudieio/kube-eleven
-  newTag: f556b74-893
-- name: claudieio/kuber
-  newTag: f556b74-893
-- name: claudieio/scheduler
-  newTag: f556b74-893
-=======
-  newTag: 2962f5f-918
-- name: claudieio/builder
-  newTag: ee54904-895
-- name: claudieio/context-box
-  newTag: 0fd2a6c-896
-- name: claudieio/frontend
-  newTag: d0fceb4-911
-- name: claudieio/kube-eleven
-  newTag: a8096f9-928
-- name: claudieio/kuber
-  newTag: 681edde-931
-- name: claudieio/scheduler
-  newTag: 37fd718-924
->>>>>>> 6b904527
-- name: claudieio/terraformer
-  newTag: f556b74-893+  - name: claudieio/ansibler
+    newTag: 2962f5f-918
+  - name: claudieio/builder
+    newTag: ee54904-895
+  - name: claudieio/context-box
+    newTag: 0fd2a6c-896
+  - name: claudieio/frontend
+    newTag: d0fceb4-911
+  - name: claudieio/kube-eleven
+    newTag: a8096f9-928
+  - name: claudieio/kuber
+    newTag: 681edde-931
+  - name: claudieio/scheduler
+    newTag: 37fd718-924
+  - name: claudieio/terraformer
+    newTag: f556b74-893