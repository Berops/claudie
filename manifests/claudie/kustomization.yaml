--- conflicted
+++ resolved
@@ -1,56 +1,38 @@
 namespace: claudie
 resources:
-- ns.yaml
-- context-box.yaml
-- terraformer.yaml
-- ansibler.yaml
-- scheduler.yaml
-- builder.yaml
-- kube-eleven.yaml
-- frontend.yaml
-- kuber.yaml
-- minio
-- mongo
-- dynamo
-- network-policy.yaml
+  - ns.yaml
+  - context-box.yaml
+  - terraformer.yaml
+  - ansibler.yaml
+  - scheduler.yaml
+  - builder.yaml
+  - kube-eleven.yaml
+  - frontend.yaml
+  - kuber.yaml
+  - minio
+  - mongo
+  - dynamo
+  - network-policy.yaml
 configMapGenerator:
-- envs:
-  - .env
-  name: env
+  - envs:
+      - .env
+    name: env
 apiVersion: kustomize.config.k8s.io/v1beta1
 kind: Kustomization
 images:
-- name: ghcr.io/berops/claudie/ansibler
-<<<<<<< HEAD
-  newTag: 69963ac-1560
-- name: ghcr.io/berops/claudie/builder
-  newTag: 69963ac-1560
-- name: ghcr.io/berops/claudie/context-box
-  newTag: 69963ac-1560
-- name: ghcr.io/berops/claudie/frontend
-  newTag: 69963ac-1560
-- name: ghcr.io/berops/claudie/kube-eleven
-  newTag: 69963ac-1560
-- name: ghcr.io/berops/claudie/kuber
-  newTag: 69963ac-1560
-- name: ghcr.io/berops/claudie/scheduler
-  newTag: 69963ac-1560
-- name: ghcr.io/berops/claudie/terraformer
-  newTag: 69963ac-1560
-=======
-  newTag: 883dfef-1563
-- name: ghcr.io/berops/claudie/builder
-  newTag: 883dfef-1563
-- name: ghcr.io/berops/claudie/context-box
-  newTag: 883dfef-1563
-- name: ghcr.io/berops/claudie/frontend
-  newTag: 883dfef-1563
-- name: ghcr.io/berops/claudie/kube-eleven
-  newTag: 883dfef-1563
-- name: ghcr.io/berops/claudie/kuber
-  newTag: 883dfef-1563
-- name: ghcr.io/berops/claudie/scheduler
-  newTag: 883dfef-1563
-- name: ghcr.io/berops/claudie/terraformer
-  newTag: 883dfef-1563
->>>>>>> 6213a9af
+  - name: ghcr.io/berops/claudie/ansibler
+    newTag: 69963ac-1560
+  - name: ghcr.io/berops/claudie/builder
+    newTag: 69963ac-1560
+  - name: ghcr.io/berops/claudie/context-box
+    newTag: 69963ac-1560
+  - name: ghcr.io/berops/claudie/frontend
+    newTag: 69963ac-1560
+  - name: ghcr.io/berops/claudie/kube-eleven
+    newTag: 69963ac-1560
+  - name: ghcr.io/berops/claudie/kuber
+    newTag: 69963ac-1560
+  - name: ghcr.io/berops/claudie/scheduler
+    newTag: 69963ac-1560
+  - name: ghcr.io/berops/claudie/terraformer
+    newTag: 69963ac-1560