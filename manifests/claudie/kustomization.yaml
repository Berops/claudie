--- conflicted
+++ resolved
@@ -1,78 +1,74 @@
 namespace: claudie
 resources:
-- crd
-- ns.yaml
-- mongo
-- frontend.yaml
-- context-box.yaml
-- scheduler.yaml
-- builder.yaml
-- terraformer.yaml
-- ansibler.yaml
-- kube-eleven.yaml
-- kuber.yaml
-- minio
-- dynamo
-- network-policy.yaml
+  - crd
+  - ns.yaml
+  - mongo
+  - frontend.yaml
+  - context-box.yaml
+  - scheduler.yaml
+  - builder.yaml
+  - terraformer.yaml
+  - ansibler.yaml
+  - kube-eleven.yaml
+  - kuber.yaml
+  - minio
+  - dynamo
+  - network-policy.yaml
 
 # Alter ValidatingWebhookConfiguration and Certificate fields, so they will match the generated namespace
 replacements:
-- source:
-    fieldPath: metadata.name
-    kind: Namespace
-  targets:
-  - fieldPaths:
-    - webhooks.*.namespaceSelector.matchLabels.kubernetes\.io/metadata\.name
-    - webhooks.*.clientConfig.service.namespace
-    select:
-      kind: ValidatingWebhookConfiguration
-      name: claudie-webhook
-- source:
-    fieldPath: metadata.name
-    kind: Namespace
-  targets:
-  - fieldPaths:
-    - metadata.annotations.cert-manager\.io/inject-ca-from
-    options:
-      delimiter: /
-    select:
-      kind: ValidatingWebhookConfiguration
-      name: claudie-webhook
-  - fieldPaths:
-    - spec.dnsNames.*
-    options:
-      delimiter: .
-      index: 1
-    select:
-      kind: Certificate
-      name: claudie-webhook-certificate
+  - source:
+      fieldPath: metadata.name
+      kind: Namespace
+    targets:
+      - fieldPaths:
+          - webhooks.*.namespaceSelector.matchLabels.kubernetes\.io/metadata\.name
+          - webhooks.*.clientConfig.service.namespace
+        select:
+          kind: ValidatingWebhookConfiguration
+          name: claudie-webhook
+  - source:
+      fieldPath: metadata.name
+      kind: Namespace
+    targets:
+      - fieldPaths:
+          - metadata.annotations.cert-manager\.io/inject-ca-from
+        options:
+          delimiter: /
+        select:
+          kind: ValidatingWebhookConfiguration
+          name: claudie-webhook
+      - fieldPaths:
+          - spec.dnsNames.*
+        options:
+          delimiter: .
+          index: 1
+        select:
+          kind: Certificate
+          name: claudie-webhook-certificate
 
 configMapGenerator:
-- envs:
-  - .env
-  name: env
+  - envs:
+      - .env
+    name: env
 apiVersion: kustomize.config.k8s.io/v1beta1
 kind: Kustomization
 images:
-- name: ghcr.io/berops/claudie/ansibler
-  newTag: 535cbf9-2034
-- name: ghcr.io/berops/claudie/autoscaler-adapter
-  newTag: 688726a-1932
-- name: ghcr.io/berops/claudie/builder
-  newTag: 535cbf9-2034
-- name: ghcr.io/berops/claudie/context-box
-  newTag: 43c2a63-2036
-- name: ghcr.io/berops/claudie/frontend
-  newTag: 535cbf9-2034
-- name: ghcr.io/berops/claudie/kube-eleven
-  newTag: 535cbf9-2034
-- name: ghcr.io/berops/claudie/kuber
-  newTag: 535cbf9-2034
-- name: ghcr.io/berops/claudie/scheduler
-<<<<<<< HEAD
-  newTag: c929596-2017
-=======
-  newTag: 535cbf9-2034
->>>>>>> adab0cea
-- name: ghcr.io/berops/claudie/terraformer
-  newTag: 535cbf9-2034+  - name: ghcr.io/berops/claudie/ansibler
+    newTag: 535cbf9-2034
+  - name: ghcr.io/berops/claudie/autoscaler-adapter
+    newTag: 688726a-1932
+  - name: ghcr.io/berops/claudie/builder
+    newTag: 535cbf9-2034
+  - name: ghcr.io/berops/claudie/context-box
+    newTag: 43c2a63-2036
+  - name: ghcr.io/berops/claudie/frontend
+    newTag: 535cbf9-2034
+  - name: ghcr.io/berops/claudie/kube-eleven
+    newTag: 535cbf9-2034
+  - name: ghcr.io/berops/claudie/kuber
+    newTag: 535cbf9-2034
+  - name: ghcr.io/berops/claudie/scheduler
+    newTag: 535cbf9-2034
+  - name: ghcr.io/berops/claudie/terraformer
+    newTag: 535cbf9-2034