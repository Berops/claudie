namespace: claudie
resources:
- ns.yaml
- context-box.yaml
- terraformer.yaml
- ansibler.yaml
- scheduler.yaml
- builder.yaml
- kube-eleven.yaml
- frontend.yaml
- kuber.yaml
- minio
- mongo
- network-policy.yaml
configMapGenerator:
- envs:
  - .env
  name: env
apiVersion: kustomize.config.k8s.io/v1beta1
kind: Kustomization
images:
- name: claudieio/ansibler
  newTag: 3f77d61-728
- name: claudieio/builder
  newTag: 3f77d61-728
- name: claudieio/context-box
  newTag: 3f77d61-728
- name: claudieio/frontend
<<<<<<< HEAD
  newTag: b46694a-726
=======
  newTag: 3f77d61-728
>>>>>>> f1f98cd5
- name: claudieio/kube-eleven
  newTag: 3f77d61-728
- name: claudieio/kuber
  newTag: 3f77d61-728
- name: claudieio/scheduler
  newTag: 3f77d61-728
- name: claudieio/terraformer
  newTag: 3f77d61-728<|MERGE_RESOLUTION|>--- conflicted
+++ resolved
@@ -26,11 +26,7 @@
 - name: claudieio/context-box
   newTag: 3f77d61-728
 - name: claudieio/frontend
-<<<<<<< HEAD
-  newTag: b46694a-726
-=======
   newTag: 3f77d61-728
->>>>>>> f1f98cd5
 - name: claudieio/kube-eleven
   newTag: 3f77d61-728
 - name: claudieio/kuber
