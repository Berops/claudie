namespace: claudie
resources:
- ns.yaml
- context-box.yaml
- terraformer.yaml
- ansibler.yaml
- scheduler.yaml
- builder.yaml
- kube-eleven.yaml
- frontend.yaml
- kuber.yaml
- minio
- mongo
- dynamo
- network-policy.yaml
configMapGenerator:
- envs:
  - .env
  name: env
apiVersion: kustomize.config.k8s.io/v1beta1
kind: Kustomization
images:
- name: ghcr.io/berops/claudie/ansibler
<<<<<<< HEAD
  newTag: c3519ae-1376
=======
  newTag: c7f8a92-1392
>>>>>>> e6b577b5
- name: ghcr.io/berops/claudie/builder
  newTag: c7f8a92-1392
- name: ghcr.io/berops/claudie/context-box
  newTag: c7f8a92-1392
- name: ghcr.io/berops/claudie/frontend
  newTag: c7f8a92-1392
- name: ghcr.io/berops/claudie/kube-eleven
  newTag: c7f8a92-1392
- name: ghcr.io/berops/claudie/kuber
  newTag: c7f8a92-1392
- name: ghcr.io/berops/claudie/scheduler
  newTag: c7f8a92-1392
- name: ghcr.io/berops/claudie/terraformer
  newTag: c7f8a92-1392<|MERGE_RESOLUTION|>--- conflicted
+++ resolved
@@ -21,11 +21,7 @@
 kind: Kustomization
 images:
 - name: ghcr.io/berops/claudie/ansibler
-<<<<<<< HEAD
   newTag: c3519ae-1376
-=======
-  newTag: c7f8a92-1392
->>>>>>> e6b577b5
 - name: ghcr.io/berops/claudie/builder
   newTag: c7f8a92-1392
 - name: ghcr.io/berops/claudie/context-box
