namespace: claudie
resources:
- ns.yaml
- context-box.yaml
- terraformer.yaml
- ansibler.yaml
- scheduler.yaml
- builder.yaml
- kube-eleven.yaml
- frontend.yaml
- kuber.yaml
- minio
- mongo
- dynamo
- network-policy.yaml
configMapGenerator:
- envs:
  - .env
  name: env
apiVersion: kustomize.config.k8s.io/v1beta1
kind: Kustomization
images:
<<<<<<< HEAD
- name: claudieio/ansibler
  newTag: 2cd5ee3-1248
- name: claudieio/builder
  newTag: 2cd5ee3-1248
- name: claudieio/context-box
  newTag: 2cd5ee3-1248
- name: claudieio/frontend
  newTag: 2cd5ee3-1248
- name: claudieio/kube-eleven
  newTag: 2cd5ee3-1248
- name: claudieio/kuber
  newTag: 2cd5ee3-1248
- name: claudieio/scheduler
  newTag: 2cd5ee3-1248
- name: claudieio/terraformer
  newTag: 2cd5ee3-1248
=======
- name: ghcr.io/berops/claudie/ansibler
  newTag: 99b9675-1271
- name: ghcr.io/berops/claudie/builder
  newTag: 99b9675-1271
- name: ghcr.io/berops/claudie/context-box
  newTag: 99b9675-1271
- name: ghcr.io/berops/claudie/frontend
  newTag: 99b9675-1271
- name: ghcr.io/berops/claudie/kube-eleven
  newTag: 99b9675-1271
- name: ghcr.io/berops/claudie/kuber
  newTag: 99b9675-1271
- name: ghcr.io/berops/claudie/scheduler
  newTag: 99b9675-1271
- name: ghcr.io/berops/claudie/terraformer
  newTag: 99b9675-1271
>>>>>>> bd75b09e
<|MERGE_RESOLUTION|>--- conflicted
+++ resolved
@@ -1,57 +1,38 @@
 namespace: claudie
 resources:
-- ns.yaml
-- context-box.yaml
-- terraformer.yaml
-- ansibler.yaml
-- scheduler.yaml
-- builder.yaml
-- kube-eleven.yaml
-- frontend.yaml
-- kuber.yaml
-- minio
-- mongo
-- dynamo
-- network-policy.yaml
+  - ns.yaml
+  - context-box.yaml
+  - terraformer.yaml
+  - ansibler.yaml
+  - scheduler.yaml
+  - builder.yaml
+  - kube-eleven.yaml
+  - frontend.yaml
+  - kuber.yaml
+  - minio
+  - mongo
+  - dynamo
+  - network-policy.yaml
 configMapGenerator:
-- envs:
-  - .env
-  name: env
+  - envs:
+      - .env
+    name: env
 apiVersion: kustomize.config.k8s.io/v1beta1
 kind: Kustomization
 images:
-<<<<<<< HEAD
-- name: claudieio/ansibler
-  newTag: 2cd5ee3-1248
-- name: claudieio/builder
-  newTag: 2cd5ee3-1248
-- name: claudieio/context-box
-  newTag: 2cd5ee3-1248
-- name: claudieio/frontend
-  newTag: 2cd5ee3-1248
-- name: claudieio/kube-eleven
-  newTag: 2cd5ee3-1248
-- name: claudieio/kuber
-  newTag: 2cd5ee3-1248
-- name: claudieio/scheduler
-  newTag: 2cd5ee3-1248
-- name: claudieio/terraformer
-  newTag: 2cd5ee3-1248
-=======
-- name: ghcr.io/berops/claudie/ansibler
-  newTag: 99b9675-1271
-- name: ghcr.io/berops/claudie/builder
-  newTag: 99b9675-1271
-- name: ghcr.io/berops/claudie/context-box
-  newTag: 99b9675-1271
-- name: ghcr.io/berops/claudie/frontend
-  newTag: 99b9675-1271
-- name: ghcr.io/berops/claudie/kube-eleven
-  newTag: 99b9675-1271
-- name: ghcr.io/berops/claudie/kuber
-  newTag: 99b9675-1271
-- name: ghcr.io/berops/claudie/scheduler
-  newTag: 99b9675-1271
-- name: ghcr.io/berops/claudie/terraformer
-  newTag: 99b9675-1271
->>>>>>> bd75b09e
+  - name: ghcr.io/berops/claudie/ansibler
+    newTag: 99b9675-1271
+  - name: ghcr.io/berops/claudie/builder
+    newTag: 99b9675-1271
+  - name: ghcr.io/berops/claudie/context-box
+    newTag: 99b9675-1271
+  - name: ghcr.io/berops/claudie/frontend
+    newTag: 99b9675-1271
+  - name: ghcr.io/berops/claudie/kube-eleven
+    newTag: 99b9675-1271
+  - name: ghcr.io/berops/claudie/kuber
+    newTag: 99b9675-1271
+  - name: ghcr.io/berops/claudie/scheduler
+    newTag: 99b9675-1271
+  - name: ghcr.io/berops/claudie/terraformer
+    newTag: 99b9675-1271