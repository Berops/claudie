namespace: claudie
resources:
- ns.yaml
- context-box.yaml
- terraformer.yaml
- ansibler.yaml
- scheduler.yaml
- builder.yaml
- kube-eleven.yaml
- frontend.yaml
- kuber.yaml
- minio
- mongo
- dynamo
- network-policy.yaml
configMapGenerator:
- envs:
  - .env
  name: env
apiVersion: kustomize.config.k8s.io/v1beta1
kind: Kustomization
images:
- name: ghcr.io/berops/claudie/ansibler
  newTag: 2d3d2bf-1813
- name: ghcr.io/berops/claudie/builder
  newTag: 2d3d2bf-1813
- name: ghcr.io/berops/claudie/context-box
  newTag: 2d3d2bf-1813
- name: ghcr.io/berops/claudie/frontend
  newTag: 2d3d2bf-1813
- name: ghcr.io/berops/claudie/kube-eleven
  newTag: 2d3d2bf-1813
- name: ghcr.io/berops/claudie/kuber
  newTag: 2d3d2bf-1813
- name: ghcr.io/berops/claudie/scheduler
<<<<<<< HEAD
  newTag: cf965ae-1798
=======
  newTag: 2d3d2bf-1813
>>>>>>> 262c2c92
- name: ghcr.io/berops/claudie/terraformer
  newTag: 2d3d2bf-1813<|MERGE_RESOLUTION|>--- conflicted
+++ resolved
@@ -33,10 +33,6 @@
 - name: ghcr.io/berops/claudie/kuber
   newTag: 2d3d2bf-1813
 - name: ghcr.io/berops/claudie/scheduler
-<<<<<<< HEAD
-  newTag: cf965ae-1798
-=======
   newTag: 2d3d2bf-1813
->>>>>>> 262c2c92
 - name: ghcr.io/berops/claudie/terraformer
   newTag: 2d3d2bf-1813