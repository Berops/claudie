namespace: claudie
resources:
- crd
- ns.yaml
- operator.yaml
- context-box.yaml
- scheduler.yaml
- builder.yaml
- terraformer.yaml
- ansibler.yaml
- kube-eleven.yaml
- kuber.yaml
- network-policy.yaml
- cluster-rbac
- mongo
- minio
- dynamo

# Alter ValidatingWebhookConfiguration and Certificate fields, so they will match the generated namespace
replacements:
- source:
    fieldPath: metadata.name
    kind: Namespace
  targets:
  - fieldPaths:
    - webhooks.*.namespaceSelector.matchLabels.kubernetes\.io/metadata\.name
    - webhooks.*.clientConfig.service.namespace
    select:
      kind: ValidatingWebhookConfiguration
      name: claudie-webhook
- source:
    fieldPath: metadata.name
    kind: Namespace
  targets:
  - fieldPaths:
    - metadata.annotations.cert-manager\.io/inject-ca-from
    options:
      delimiter: /
    select:
      kind: ValidatingWebhookConfiguration
      name: claudie-webhook
  - fieldPaths:
    - spec.dnsNames.*
    options:
      delimiter: .
      index: 1
    select:
      kind: Certificate
      name: claudie-webhook-certificate

configMapGenerator:
- envs:
  - .env
  name: env
apiVersion: kustomize.config.k8s.io/v1beta1
kind: Kustomization
images:
- name: ghcr.io/berops/claudie/ansibler
  newTag: 7df1484-2182
- name: ghcr.io/berops/claudie/autoscaler-adapter
  newTag: 688726a-1932
- name: ghcr.io/berops/claudie/builder
  newTag: 7df1484-2182
- name: ghcr.io/berops/claudie/context-box
<<<<<<< HEAD
  newTag: 26995c5-2140
- name: ghcr.io/berops/claudie/claudie-operator
  newTag: 26995c5-2140
=======
  newTag: 7df1484-2182
- name: ghcr.io/berops/claudie/frontend
  newTag: 7df1484-2182
>>>>>>> e60fc587
- name: ghcr.io/berops/claudie/kube-eleven
  newTag: 7df1484-2182
- name: ghcr.io/berops/claudie/kuber
  newTag: 7df1484-2182
- name: ghcr.io/berops/claudie/scheduler
  newTag: 7df1484-2182
- name: ghcr.io/berops/claudie/terraformer
  newTag: 7df1484-2182<|MERGE_RESOLUTION|>--- conflicted
+++ resolved
@@ -62,15 +62,9 @@
 - name: ghcr.io/berops/claudie/builder
   newTag: 7df1484-2182
 - name: ghcr.io/berops/claudie/context-box
-<<<<<<< HEAD
   newTag: 26995c5-2140
 - name: ghcr.io/berops/claudie/claudie-operator
   newTag: 26995c5-2140
-=======
-  newTag: 7df1484-2182
-- name: ghcr.io/berops/claudie/frontend
-  newTag: 7df1484-2182
->>>>>>> e60fc587
 - name: ghcr.io/berops/claudie/kube-eleven
   newTag: 7df1484-2182
 - name: ghcr.io/berops/claudie/kuber
