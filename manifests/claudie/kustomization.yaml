namespace: claudie
resources:
- ns.yaml
- context-box.yaml
- terraformer.yaml
- ansibler.yaml
- scheduler.yaml
- builder.yaml
- kube-eleven.yaml
- frontend.yaml
- kuber.yaml
- minio
- mongo
- network-policy.yaml
configMapGenerator:
- envs:
  - .env
  name: env
apiVersion: kustomize.config.k8s.io/v1beta1
kind: Kustomization
images:
- name: claudieio/ansibler
  newTag: 2a701cf-794
- name: claudieio/builder
<<<<<<< HEAD
  newTag: 795cfc0-796
=======
  newTag: 2a701cf-794
>>>>>>> 0fb9caa6
- name: claudieio/context-box
  newTag: 2a701cf-794
- name: claudieio/frontend
  newTag: 2a701cf-794
- name: claudieio/kube-eleven
  newTag: 2a701cf-794
- name: claudieio/kuber
  newTag: 2a701cf-794
- name: claudieio/scheduler
  newTag: 2a701cf-794
- name: claudieio/terraformer
  newTag: 2a701cf-794<|MERGE_RESOLUTION|>--- conflicted
+++ resolved
@@ -22,11 +22,7 @@
 - name: claudieio/ansibler
   newTag: 2a701cf-794
 - name: claudieio/builder
-<<<<<<< HEAD
   newTag: 795cfc0-796
-=======
-  newTag: 2a701cf-794
->>>>>>> 0fb9caa6
 - name: claudieio/context-box
   newTag: 2a701cf-794
 - name: claudieio/frontend
