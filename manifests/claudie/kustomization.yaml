namespace: claudie
resources:
- ns.yaml
- context-box.yaml
- terraformer.yaml
- ansibler.yaml
- scheduler.yaml
- builder.yaml
- kube-eleven.yaml
- frontend.yaml
- kuber.yaml
- minio
- mongo
- dynamo
- network-policy.yaml
configMapGenerator:
- envs:
  - .env
  name: env
apiVersion: kustomize.config.k8s.io/v1beta1
kind: Kustomization
images:
- name: ghcr.io/berops/claudie/ansibler
<<<<<<< HEAD
  newTag: 4aa8925-1812
- name: ghcr.io/berops/claudie/builder
  newTag: 4aa8925-1812
- name: ghcr.io/berops/claudie/context-box
  newTag: 4aa8925-1812
- name: ghcr.io/berops/claudie/frontend
  newTag: 4aa8925-1812
- name: ghcr.io/berops/claudie/kube-eleven
  newTag: 4aa8925-1812
- name: ghcr.io/berops/claudie/kuber
  newTag: 4aa8925-1812
- name: ghcr.io/berops/claudie/scheduler
  newTag: 4aa8925-1812
- name: ghcr.io/berops/claudie/terraformer
  newTag: 4aa8925-1812
=======
  newTag: c59989d-1807
- name: ghcr.io/berops/claudie/builder
  newTag: c59989d-1807
- name: ghcr.io/berops/claudie/context-box
  newTag: c59989d-1807
- name: ghcr.io/berops/claudie/frontend
  newTag: c59989d-1807
- name: ghcr.io/berops/claudie/kube-eleven
  newTag: c59989d-1807
- name: ghcr.io/berops/claudie/kuber
  newTag: c59989d-1807
- name: ghcr.io/berops/claudie/scheduler
  newTag: c59989d-1807
- name: ghcr.io/berops/claudie/terraformer
  newTag: c59989d-1807
>>>>>>> e579b128
<|MERGE_RESOLUTION|>--- conflicted
+++ resolved
@@ -21,23 +21,6 @@
 kind: Kustomization
 images:
 - name: ghcr.io/berops/claudie/ansibler
-<<<<<<< HEAD
-  newTag: 4aa8925-1812
-- name: ghcr.io/berops/claudie/builder
-  newTag: 4aa8925-1812
-- name: ghcr.io/berops/claudie/context-box
-  newTag: 4aa8925-1812
-- name: ghcr.io/berops/claudie/frontend
-  newTag: 4aa8925-1812
-- name: ghcr.io/berops/claudie/kube-eleven
-  newTag: 4aa8925-1812
-- name: ghcr.io/berops/claudie/kuber
-  newTag: 4aa8925-1812
-- name: ghcr.io/berops/claudie/scheduler
-  newTag: 4aa8925-1812
-- name: ghcr.io/berops/claudie/terraformer
-  newTag: 4aa8925-1812
-=======
   newTag: c59989d-1807
 - name: ghcr.io/berops/claudie/builder
   newTag: c59989d-1807
@@ -52,5 +35,4 @@
 - name: ghcr.io/berops/claudie/scheduler
   newTag: c59989d-1807
 - name: ghcr.io/berops/claudie/terraformer
-  newTag: c59989d-1807
->>>>>>> e579b128
+  newTag: c59989d-1807