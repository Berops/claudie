namespace: claudie
resources:
- crd
- ns.yaml
- operator.yaml
- builder.yaml
- terraformer.yaml
- ansibler.yaml
- kube-eleven.yaml
- kuber.yaml
- manager.yaml
- cluster-rbac
- mongo
- minio
- dynamo

# Alter ValidatingWebhookConfiguration and Certificate fields, so they will match the generated namespace
replacements:
- source:
    fieldPath: metadata.name
    kind: Namespace
  targets:
  - fieldPaths:
    - webhooks.*.namespaceSelector.matchLabels.kubernetes\.io/metadata\.name
    - webhooks.*.clientConfig.service.namespace
    select:
      kind: ValidatingWebhookConfiguration
      name: claudie-webhook
- source:
    fieldPath: metadata.name
    kind: Namespace
  targets:
  - fieldPaths:
    - metadata.annotations.cert-manager\.io/inject-ca-from
    options:
      delimiter: /
    select:
      kind: ValidatingWebhookConfiguration
      name: claudie-webhook
  - fieldPaths:
    - spec.dnsNames.*
    options:
      delimiter: .
      index: 1
    select:
      kind: Certificate
      name: claudie-webhook-certificate

configMapGenerator:
- envs:
  - .env
  name: env
  options:
    labels:
      app.kubernetes.io/part-of: claudie
apiVersion: kustomize.config.k8s.io/v1beta1
kind: Kustomization
images:
- name: ghcr.io/berops/claudie/ansibler
<<<<<<< HEAD
  newTag: 82859b6-2950
=======
  newTag: 69690e5-2959
>>>>>>> 28f4a872
- name: ghcr.io/berops/claudie/autoscaler-adapter
  newTag: 69690e5-2959
- name: ghcr.io/berops/claudie/builder
<<<<<<< HEAD
  newTag: 82859b6-2950
- name: ghcr.io/berops/claudie/claudie-operator
  newTag: 82859b6-2950
- name: ghcr.io/berops/claudie/context-box
  newTag: 82859b6-2950
- name: ghcr.io/berops/claudie/kube-eleven
  newTag: 82859b6-2950
- name: ghcr.io/berops/claudie/kuber
  newTag: 82859b6-2950
- name: ghcr.io/berops/claudie/scheduler
  newTag: 82859b6-2950
- name: ghcr.io/berops/claudie/terraformer
  newTag: 82859b6-2950
=======
  newTag: 69690e5-2959
- name: ghcr.io/berops/claudie/claudie-operator
  newTag: 69690e5-2959
- name: ghcr.io/berops/claudie/kube-eleven
  newTag: 69690e5-2959
- name: ghcr.io/berops/claudie/kuber
  newTag: 69690e5-2959
- name: ghcr.io/berops/claudie/manager
  newTag: 69690e5-2959
- name: ghcr.io/berops/claudie/terraformer
  newTag: 69690e5-2959
>>>>>>> 28f4a872
<|MERGE_RESOLUTION|>--- conflicted
+++ resolved
@@ -57,38 +57,18 @@
 kind: Kustomization
 images:
 - name: ghcr.io/berops/claudie/ansibler
-<<<<<<< HEAD
-  newTag: 82859b6-2950
-=======
   newTag: 69690e5-2959
->>>>>>> 28f4a872
 - name: ghcr.io/berops/claudie/autoscaler-adapter
   newTag: 69690e5-2959
 - name: ghcr.io/berops/claudie/builder
-<<<<<<< HEAD
-  newTag: 82859b6-2950
-- name: ghcr.io/berops/claudie/claudie-operator
-  newTag: 82859b6-2950
-- name: ghcr.io/berops/claudie/context-box
-  newTag: 82859b6-2950
-- name: ghcr.io/berops/claudie/kube-eleven
-  newTag: 82859b6-2950
-- name: ghcr.io/berops/claudie/kuber
-  newTag: 82859b6-2950
-- name: ghcr.io/berops/claudie/scheduler
-  newTag: 82859b6-2950
-- name: ghcr.io/berops/claudie/terraformer
-  newTag: 82859b6-2950
-=======
   newTag: 69690e5-2959
 - name: ghcr.io/berops/claudie/claudie-operator
   newTag: 69690e5-2959
 - name: ghcr.io/berops/claudie/kube-eleven
-  newTag: 69690e5-2959
+  newTag: 82859b6-2950
 - name: ghcr.io/berops/claudie/kuber
   newTag: 69690e5-2959
 - name: ghcr.io/berops/claudie/manager
   newTag: 69690e5-2959
 - name: ghcr.io/berops/claudie/terraformer
-  newTag: 69690e5-2959
->>>>>>> 28f4a872
+  newTag: 69690e5-2959