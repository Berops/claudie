--- conflicted
+++ resolved
@@ -27,11 +27,7 @@
 - name: ghcr.io/berops/claudie/context-box
   newTag: 280dd8c-1653
 - name: ghcr.io/berops/claudie/frontend
-<<<<<<< HEAD
-  newTag: ce726ff-1638
-=======
   newTag: a5b7378-1655
->>>>>>> 065c07e7
 - name: ghcr.io/berops/claudie/kube-eleven
   newTag: 280dd8c-1653
 - name: ghcr.io/berops/claudie/kuber
@@ -39,8 +35,4 @@
 - name: ghcr.io/berops/claudie/scheduler
   newTag: 280dd8c-1653
 - name: ghcr.io/berops/claudie/terraformer
-<<<<<<< HEAD
-  newTag: ce726ff-1638
-=======
-  newTag: 280dd8c-1653
->>>>>>> 065c07e7
+  newTag: 280dd8c-1653