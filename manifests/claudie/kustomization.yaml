namespace: claudie
resources:
- crd
- ns.yaml
- operator.yaml
- builder.yaml
- terraformer.yaml
- ansibler.yaml
- kube-eleven.yaml
- kuber.yaml
- manager.yaml
- cluster-rbac
- mongo
- minio
- dynamo

# Alter ValidatingWebhookConfiguration and Certificate fields, so they will match the generated namespace
replacements:
- source:
    fieldPath: metadata.name
    kind: Namespace
  targets:
  - fieldPaths:
    - webhooks.*.namespaceSelector.matchLabels.kubernetes\.io/metadata\.name
    - webhooks.*.clientConfig.service.namespace
    select:
      kind: ValidatingWebhookConfiguration
      name: claudie-webhook
- source:
    fieldPath: metadata.name
    kind: Namespace
  targets:
  - fieldPaths:
    - metadata.annotations.cert-manager\.io/inject-ca-from
    options:
      delimiter: /
    select:
      kind: ValidatingWebhookConfiguration
      name: claudie-webhook
  - fieldPaths:
    - spec.dnsNames.*
    options:
      delimiter: .
      index: 1
    select:
      kind: Certificate
      name: claudie-webhook-certificate

configMapGenerator:
- envs:
  - .env
  name: env
  options:
    labels:
      app.kubernetes.io/part-of: claudie
apiVersion: kustomize.config.k8s.io/v1beta1
kind: Kustomization
images:
- name: ghcr.io/berops/claudie/ansibler
<<<<<<< HEAD
  newTag: 37d7f06-3112
- name: ghcr.io/berops/claudie/autoscaler-adapter
  newTag: 37d7f06-3112
- name: ghcr.io/berops/claudie/builder
  newTag: 37d7f06-3112
- name: ghcr.io/berops/claudie/claudie-operator
  newTag: 37d7f06-3112
- name: ghcr.io/berops/claudie/kube-eleven
  newTag: 37d7f06-3112
- name: ghcr.io/berops/claudie/kuber
  newTag: 37d7f06-3112
- name: ghcr.io/berops/claudie/manager
  newTag: 37d7f06-3112
- name: ghcr.io/berops/claudie/terraformer
  newTag: 37d7f06-3112
=======
  newTag: 458afc2-3119
- name: ghcr.io/berops/claudie/autoscaler-adapter
  newTag: 458afc2-3119
- name: ghcr.io/berops/claudie/builder
  newTag: 458afc2-3119
- name: ghcr.io/berops/claudie/claudie-operator
  newTag: 458afc2-3119
- name: ghcr.io/berops/claudie/kube-eleven
  newTag: 458afc2-3119
- name: ghcr.io/berops/claudie/kuber
  newTag: 458afc2-3119
- name: ghcr.io/berops/claudie/manager
  newTag: 458afc2-3119
- name: ghcr.io/berops/claudie/terraformer
  newTag: 458afc2-3119
>>>>>>> b3544fff
<|MERGE_RESOLUTION|>--- conflicted
+++ resolved
@@ -57,23 +57,6 @@
 kind: Kustomization
 images:
 - name: ghcr.io/berops/claudie/ansibler
-<<<<<<< HEAD
-  newTag: 37d7f06-3112
-- name: ghcr.io/berops/claudie/autoscaler-adapter
-  newTag: 37d7f06-3112
-- name: ghcr.io/berops/claudie/builder
-  newTag: 37d7f06-3112
-- name: ghcr.io/berops/claudie/claudie-operator
-  newTag: 37d7f06-3112
-- name: ghcr.io/berops/claudie/kube-eleven
-  newTag: 37d7f06-3112
-- name: ghcr.io/berops/claudie/kuber
-  newTag: 37d7f06-3112
-- name: ghcr.io/berops/claudie/manager
-  newTag: 37d7f06-3112
-- name: ghcr.io/berops/claudie/terraformer
-  newTag: 37d7f06-3112
-=======
   newTag: 458afc2-3119
 - name: ghcr.io/berops/claudie/autoscaler-adapter
   newTag: 458afc2-3119
@@ -88,5 +71,4 @@
 - name: ghcr.io/berops/claudie/manager
   newTag: 458afc2-3119
 - name: ghcr.io/berops/claudie/terraformer
-  newTag: 458afc2-3119
->>>>>>> b3544fff
+  newTag: 458afc2-3119