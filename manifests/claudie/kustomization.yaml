namespace: claudie
resources:
- ns.yaml
- context-box.yaml
- terraformer.yaml
- ansibler.yaml
- scheduler.yaml
- builder.yaml
- kube-eleven.yaml
- frontend.yaml
- kuber.yaml
- minio
- mongo
- dynamo
- network-policy.yaml
configMapGenerator:
- envs:
  - .env
  name: env
apiVersion: kustomize.config.k8s.io/v1beta1
kind: Kustomization
images:
- name: ghcr.io/berops/claudie/ansibler
  newTag: 280dd8c-1653
- name: ghcr.io/berops/claudie/builder
  newTag: 280dd8c-1653
- name: ghcr.io/berops/claudie/context-box
  newTag: 280dd8c-1653
- name: ghcr.io/berops/claudie/frontend
<<<<<<< HEAD
  newTag: 28f3415-1657
=======
  newTag: b057ae5-1662
>>>>>>> fbadc83f
- name: ghcr.io/berops/claudie/kube-eleven
  newTag: 280dd8c-1653
- name: ghcr.io/berops/claudie/kuber
  newTag: 280dd8c-1653
- name: ghcr.io/berops/claudie/scheduler
  newTag: 280dd8c-1653
- name: ghcr.io/berops/claudie/terraformer
<<<<<<< HEAD
  newTag: 28f3415-1657
=======
  newTag: b057ae5-1662
>>>>>>> fbadc83f
<|MERGE_RESOLUTION|>--- conflicted
+++ resolved
@@ -27,11 +27,7 @@
 - name: ghcr.io/berops/claudie/context-box
   newTag: 280dd8c-1653
 - name: ghcr.io/berops/claudie/frontend
-<<<<<<< HEAD
-  newTag: 28f3415-1657
-=======
   newTag: b057ae5-1662
->>>>>>> fbadc83f
 - name: ghcr.io/berops/claudie/kube-eleven
   newTag: 280dd8c-1653
 - name: ghcr.io/berops/claudie/kuber
@@ -39,8 +35,4 @@
 - name: ghcr.io/berops/claudie/scheduler
   newTag: 280dd8c-1653
 - name: ghcr.io/berops/claudie/terraformer
-<<<<<<< HEAD
-  newTag: 28f3415-1657
-=======
-  newTag: b057ae5-1662
->>>>>>> fbadc83f
+  newTag: b057ae5-1662