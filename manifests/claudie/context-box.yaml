--- conflicted
+++ resolved
@@ -1,5 +1,5 @@
 apiVersion: apps/v1
-kind: Deployment 
+kind: Deployment
 metadata:
   name: context-box
   labels:
@@ -15,62 +15,58 @@
         app: context-box
     spec:
       containers:
-      - name: context-box
-        imagePullPolicy: Always
-<<<<<<< HEAD
-        image: eu.gcr.io/platform-infrastructure-316112/claudie/context-box
-=======
-        image: claudieio/context-box
->>>>>>> cce6cf57
-        resources:
-          requests:
-            cpu: 5m
-            memory: 50Mi
-          limits:
-            cpu: 25m
-            memory: 100Mi
-        env:
-        - name: DATABASE_PORT
-          valueFrom:
-            configMapKeyRef:
-              name: env
-              key: DATABASE_PORT
-        - name: DATABASE_HOSTNAME
-          valueFrom:
-            configMapKeyRef:
-              name: env
-              key: DATABASE_HOSTNAME
-        - name: DATABASE_USERNAME
-          valueFrom:
-            secretKeyRef:
-              name: mongo-secret
-              key: MONGO_INITDB_ROOT_USERNAME
-        - name: DATABASE_PASSWORD
-          valueFrom:
-            secretKeyRef:
-              name: mongo-secret
-              key: MONGO_INITDB_ROOT_PASSWORD
-        - name: CONTEXT_BOX_PORT
-          valueFrom:
-            configMapKeyRef:
-              name: env
-              key: CONTEXT_BOX_PORT
-         # No hostname needed
-        - name: GOLANG_LOG
-          valueFrom:
-            configMapKeyRef:
-              name: env
-              key: GOLANG_LOG
-        ports:
-        - containerPort: 50055
-        readinessProbe:
-          exec:
-            command: ["/bin/grpc_health_probe", "-addr=:50055"]
-          initialDelaySeconds: 5
-        livenessProbe:
-          exec:
-            command: ["/bin/grpc_health_probe-Liveness", "-addr=:50055"]
-          initialDelaySeconds: 10
+        - name: context-box
+          imagePullPolicy: Always
+          image: claudieio/context-box
+          resources:
+            requests:
+              cpu: 5m
+              memory: 50Mi
+            limits:
+              cpu: 25m
+              memory: 100Mi
+          env:
+            - name: DATABASE_PORT
+              valueFrom:
+                configMapKeyRef:
+                  name: env
+                  key: DATABASE_PORT
+            - name: DATABASE_HOSTNAME
+              valueFrom:
+                configMapKeyRef:
+                  name: env
+                  key: DATABASE_HOSTNAME
+            - name: DATABASE_USERNAME
+              valueFrom:
+                secretKeyRef:
+                  name: mongo-secret
+                  key: MONGO_INITDB_ROOT_USERNAME
+            - name: DATABASE_PASSWORD
+              valueFrom:
+                secretKeyRef:
+                  name: mongo-secret
+                  key: MONGO_INITDB_ROOT_PASSWORD
+            - name: CONTEXT_BOX_PORT
+              valueFrom:
+                configMapKeyRef:
+                  name: env
+                  key: CONTEXT_BOX_PORT
+              # No hostname needed
+            - name: GOLANG_LOG
+              valueFrom:
+                configMapKeyRef:
+                  name: env
+                  key: GOLANG_LOG
+          ports:
+            - containerPort: 50055
+          readinessProbe:
+            exec:
+              command: ["/bin/grpc_health_probe", "-addr=:50055"]
+            initialDelaySeconds: 5
+          livenessProbe:
+            exec:
+              command: ["/bin/grpc_health_probe-Liveness", "-addr=:50055"]
+            initialDelaySeconds: 10
 ---
 kind: Service
 apiVersion: v1
@@ -80,6 +76,6 @@
   selector:
     app: context-box
   ports:
-  - protocol: TCP
-    port: 50055
-    targetPort: 50055+    - protocol: TCP
+      port: 50055
+      targetPort: 50055