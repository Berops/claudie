name: CI pipeline for Claudie
on:
  # Manual trigger
  workflow_dispatch:
  # Triggers the workflow on push or pull request events but only for the master branch
  pull_request:
    branches: [master]

env:
  ENV_FILE: .env
  SERVICES: context-box scheduler builder terraformer ansibler kube-eleven kuber frontend autoscaler-adapter testing-framework

jobs:
  #--------------------------------------------------------------------------------------------------
  merge-branch:
    if: github.event.pull_request.draft == false
    runs-on: self-hosted
    steps:
      - uses: actions/checkout@v3
        with:
          ref: ${{ github.head_ref }}

      - name: Merge with master branch
        uses: everlytic/branch-merge@1.1.5
        with:
          github_token: ${{ github.token }}
          source_ref: master
          target_branch: ${{ github.head_ref }}
  #--------------------------------------------------------------------------------------------------
  check-changes:
    if: github.event.pull_request.draft == false
    runs-on: self-hosted
    needs: merge-branch
    steps:
      - uses: actions/checkout@v3
        with:
          ref: ${{ github.head_ref }}

      - name: Check the repository for changes
        id: change
        run: |
          arr=()
          SERVICES=( ${{ env.SERVICES }} )
          git fetch origin master
          changes=($(git diff  --name-only origin/master))
          for i in "${changes[@]}"
          do
            if [[ "${i}" =~ .*\.md.* ]]; then
              echo "Skipping document "$i""
              continue
            elif [[ "${i}" =~ .*(internal|proto)/.* ]] || [[ "${i}" =~ go\.(mod|sum) ]]; then
              arr=(${SERVICES[@]})
              echo "All services need to be built"
              break
            elif [[ "${i}" =~ .*manifests/.* ]]; then
              echo "E2E test will run"
              echo "RUN_TESTS=true" >> $GITHUB_OUTPUT
            else
              for SERVICE in "${SERVICES[@]}"; do
                if [[ "${i}" =~ .*services/${SERVICE}.* ]]; then
                arr+=($SERVICE)
                echo "Detected change in $SERVICE"
                fi
              done
            fi
          done
          echo "ARRAY_OF_CHANGES=$(echo ${arr[@]})" >> $GITHUB_OUTPUT
    outputs:
      ARRAY_OF_CHANGES: ${{ steps.change.outputs.ARRAY_OF_CHANGES }}
      RUN_TESTS: ${{ steps.change.outputs.RUN_TESTS }}
  #--------------------------------------------------------------------------------------------------
  build-and-push:
    runs-on: self-hosted
    needs: [merge-branch, check-changes]
    steps:
      - uses: actions/checkout@v3
        if: (needs.check-changes.outputs.ARRAY_OF_CHANGES != '' && github.event.pull_request.draft == false)
        with:
          ref: ${{ github.head_ref }}

      - name: Set short sha output
        if: (needs.check-changes.outputs.ARRAY_OF_CHANGES != '' && github.event.pull_request.draft == false)
        run: echo "SHORT_GITHUB_SHA=`echo ${GITHUB_SHA} | cut -c1-7`" >> $GITHUB_ENV

      - name: Set up docker
        uses: docker/login-action@v2
        with:
          registry: ghcr.io
          username: ${{ github.actor }}
          password: ${{ secrets.GITHUB_TOKEN }}

      # Update autoscaler-adapter manifest in this steps as new kuber would need to contain manifest with the correct image tag
      - name: Edit autoscaler-adapter image tag in the manifest
        if: ${{ needs.check-changes.outputs.ARRAY_OF_CHANGES != '' && github.event.pull_request.draft == false }}
        id: autoscaler-tag
        run: |
          NEW_SERVICES=( ${{ needs.check-changes.outputs.ARRAY_OF_CHANGES }} )

          # Check if autoscaler-adapter is going to be built, if so, insert latest tag and add kuber to array if needed.
          if [[ "${NEW_SERVICES[*]}" =~ "autoscaler-adapter" ]]; then
            TAG=${SHORT_GITHUB_SHA}-${GITHUB_RUN_NUMBER}
            echo "Setting new tag for autoscaler adapter to $TAG"
            sed -i "s/image: ghcr.io\/berops\/claudie\/autoscaler-adapter/&:$TAG/" services/kuber/templates/cluster-autoscaler.goyaml

            if [[ ! "${NEW_SERVICES[*]}" =~ "kuber" ]]; then
              NEW_SERVICES+=(kuber)
            fi
          else
            # Check if kuber is going to be built, if so, insert latest tag and add to build.

            if [[ "${NEW_SERVICES[*]}" =~ "kuber" ]]; then
              sudo apt update && sudo apt install -y wget tar
              wget -q https://github.com/mikefarah/yq/releases/download/v4.27.2/yq_linux_amd64.tar.gz -O - |\
              tar xz && mv yq_linux_amd64 yq
              TAG=$(./yq eval '.images[-1].newTag' manifests/claudie/kustomization.yaml)
              echo "Setting new tag for autoscaler adapter to $TAG"
              sed -i "s/image: ghcr.io\/berops\/claudie\/autoscaler-adapter/&:$TAG/" services/kuber/templates/cluster-autoscaler.goyaml
              NEW_SERVICES+=(kuber)
            fi
          fi

          echo "ARRAY_OF_CHANGES=$(echo ${NEW_SERVICES[@]})" >> $GITHUB_OUTPUT

      # Build the new images that were changed by a recent commit - tag image latest as well for testing
      - name: Build and push new images
        if: (needs.check-changes.outputs.ARRAY_OF_CHANGES != '' && github.event.pull_request.draft == false)
        run: |
          ARR=(${{ steps.autoscaler-tag.outputs.ARRAY_OF_CHANGES }})
          for SERVICE in "${ARR[@]}"
          do
            echo "-----Building $SERVICE-----"
            IMGTAG="ghcr.io/berops/claudie/$SERVICE:${SHORT_GITHUB_SHA}-${GITHUB_RUN_NUMBER}" 
            DOCKER_BUILDKIT=1 docker build --tag $IMGTAG -f ./services/$SERVICE/Dockerfile . 
            docker push $IMGTAG
          done
    outputs:
      ARRAY_OF_CHANGES: ${{ steps.autoscaler-tag.outputs.ARRAY_OF_CHANGES }}
  #--------------------------------------------------------------------------------------------------
  edit-kustomization:
    runs-on: self-hosted
    needs: [merge-branch, check-changes, build-and-push]
    steps:
      - uses: actions/checkout@v3
        if: ${{ needs.build-and-push.outputs.ARRAY_OF_CHANGES != '' && github.event.pull_request.draft == false }}
        with:
          ref: ${{ github.head_ref }}

      - name: Set short sha output
        if: ${{ needs.build-and-push.outputs.ARRAY_OF_CHANGES != '' && github.event.pull_request.draft == false }}
        run: echo "SHORT_GITHUB_SHA=`echo ${GITHUB_SHA} | cut -c1-7`" >> $GITHUB_ENV

      - name: install kustomize
        if: ${{ needs.build-and-push.outputs.ARRAY_OF_CHANGES != '' && github.event.pull_request.draft == false }}
        uses: imranismail/setup-kustomize@v2
        with:
          kustomize-version: 4.5.6

      # Set the new claudie image tags in kustomization.yaml
      - name: Edit claudie kustomization.yaml
        if: ${{ needs.build-and-push.outputs.ARRAY_OF_CHANGES != '' && github.event.pull_request.draft == false }}
        working-directory: ./manifests/claudie
        run: |
          NEW_SERVICES=( ${{ needs.build-and-push.outputs.ARRAY_OF_CHANGES }} )
          for SERVICE in "${NEW_SERVICES[@]}"
          do
            if [ "${SERVICE}" != "testing-framework" ] && [ "${SERVICE}" != "autoscaler-adapter" ]; then
              echo "Setting a new tag for a $SERVICE"
              kustomize edit set image ghcr.io/berops/claudie/$SERVICE:${SHORT_GITHUB_SHA}-${GITHUB_RUN_NUMBER}
            fi
          done

          cat kustomization.yaml

      # Set the new testing-framework image tags in kustomization.yaml
      - name: Edit testing-framework kustomization.yaml
        if: ${{ needs.build-and-push.outputs.ARRAY_OF_CHANGES != '' && github.event.pull_request.draft == false }}
        working-directory: ./manifests/testing-framework
        run: |
          NEW_SERVICES=( ${{ needs.build-and-push.outputs.ARRAY_OF_CHANGES }} )
          for SERVICE in "${NEW_SERVICES[@]}"
          do
            if [ "$SERVICE" == "testing-framework" ]; then
              echo "Setting a new tag for a $SERVICE"
              kustomize edit set image ghcr.io/berops/claudie/$SERVICE:${SHORT_GITHUB_SHA}-${GITHUB_RUN_NUMBER}
            fi
          done

          cat kustomization.yaml

      # Auto commit the changes
      - name: Commit new kustomization.yaml to feature branch
        if: ${{ needs.build-and-push.outputs.ARRAY_OF_CHANGES != '' && github.event.pull_request.draft == false }}
        working-directory: ./manifests
        run: |
          BRANCH_NAME=${{ github.head_ref }}
          git config --global user.name 'CI/CD pipeline'
          git config --global user.email 'CI/CD-pipeline@users.noreply.github.com'
          git remote set-url origin https://x-access-token:${{ secrets.GITHUB_TOKEN }}@github.com/${{ github.repository }}
          git add claudie/kustomization.yaml
          git add testing-framework/kustomization.yaml
          git commit -m "Auto commit - update kustomization.yaml"
          git push

  #--------------------------------------------------------------------------------------------------
  deploy-and-monitor:
    runs-on: self-hosted
    needs: [merge-branch, build-and-push, edit-kustomization, check-changes]
    permissions:
      id-token: write
      contents: read
    if: ${{ (needs.build-and-push.outputs.ARRAY_OF_CHANGES != '' || needs.check-changes.outputs.RUN_TESTS == 'true') && github.event.pull_request.draft == false }}
    steps:
      - uses: actions/checkout@v3
        with:
          ref: ${{ github.head_ref }}

      - name: Install terraform
        run: | 
          sudo apt-get update && sudo apt-get install -y wget
          wget -O- https://apt.releases.hashicorp.com/gpg | sudo gpg --dearmor -o /usr/share/keyrings/hashicorp-archive-keyring.gpg
          echo "deb [signed-by=/usr/share/keyrings/hashicorp-archive-keyring.gpg] https://apt.releases.hashicorp.com $(lsb_release -cs) main" | sudo tee /etc/apt/sources.list.d/hashicorp.list
          sudo apt update && sudo apt install terraform -y

      - name: Set short sha output
        run: echo "SHORT_GITHUB_SHA=`echo ${GITHUB_SHA} | cut -c1-7`" >> $GITHUB_ENV

      - name: Install kubectl
        uses: azure/setup-kubectl@v3.2
        with:
          version: latest

      - name: Install kustomize
        uses: imranismail/setup-kustomize@v2
        with:
          kustomize-version: 4.5.6

      - name: Set e2e kubeconfig
        uses: azure/k8s-set-context@v3.1
        with:
          kubeconfig: ${{ secrets.E2E_CLUSTER_KUBECONFIG }}

      - name: Get PR labels
        id: pr-labels
        uses: joerick/pr-labels-action@v1.0.9

      # Deploy services to new namespace
      - name: Deploy to new namespace
        working-directory: ./manifests/claudie
        run: |
          #set log level to debug
          sed -i 's/GOLANG_LOG=info/GOLANG_LOG=debug/g' .env
          #check if auto clean up is enabled/disabled
          if [ -n "$GITHUB_PR_LABEL_DISABLE_CLEAN_UP" ]; then
            echo "AUTO_CLEAN_UP=FALSE" >> .env
          else
            echo "AUTO_CLEAN_UP=TRUE" >> .env
          fi

          sudo apt update && sudo apt install -y wget tar
          wget -q https://github.com/mikefarah/yq/releases/download/v4.27.2/yq_linux_amd64.tar.gz -O - |\
          tar xz && mv yq_linux_amd64 yq

          NAME_HASH="frontend-role-binding-${SHORT_GITHUB_SHA}-${GITHUB_RUN_NUMBER}" ./yq e 'select(di == 0) * (select(.kind == "ClusterRoleBinding") | .metadata.name = strenv(NAME_HASH))' ./cluster-rbac/clusterrolebinding.yaml -i

          kustomize edit set namespace claudie-${SHORT_GITHUB_SHA}-${GITHUB_RUN_NUMBER}
          kustomize build | kubectl apply -f -

          cat kustomization.yaml

      # Check if everything is ready and running
      - name: Monitor status of the new namespace
        run: |
          arr=( ${{ env.SERVICES }} )
          echo "${arr[@]}"
          for SERVICE in "${arr[@]}"
            do
              if [ "${SERVICE}" != "testing-framework" ] && [ "${SERVICE}" != "autoscaler-adapter" ]; then
                kubectl wait deployment -l app.kubernetes.io/name=$SERVICE --for=condition=available --timeout=900s --namespace=claudie-${SHORT_GITHUB_SHA}-${GITHUB_RUN_NUMBER}
              fi
            done

          kubectl get pods --namespace=claudie-${SHORT_GITHUB_SHA}-${GITHUB_RUN_NUMBER}

      - name: Insert random test hostnames to loadbalancer test set
        working-directory: ./manifests/testing-framework/test-sets
        run: |
          sudo apt update && sudo apt install -y wget tar
          wget -q https://github.com/mikefarah/yq/releases/download/v4.27.2/yq_linux_amd64.tar.gz -O - |\
          tar xz && mv yq_linux_amd64 yq

          HOSTNAME=$(echo $RANDOM | md5sum | head -c 20; echo;)  ./yq e '.spec.loadBalancers.clusters.[1].dns.hostname = strenv(HOSTNAME)' test-set2/1.yaml -i
          HOSTNAME=$(echo $RANDOM | md5sum | head -c 20; echo;)  ./yq e '.spec.loadBalancers.clusters.[0].dns.hostname = strenv(HOSTNAME)' test-set2/3.yaml -i
<<<<<<< HEAD

      - name: Create test static nodes
        working-directory: ./manifests/testing-framework/test-sets
        run: |
          sudo apt update && sudo apt install -y jq

          echo "Saving terraform script and key"
          echo "${{ secrets.CREATE_STATIC_NODES }}" | base64 -d > script.tf

          echo "Running terraform init"
          terraform init > /dev/null 2>&1
          echo "Running terraform apply"   
          terraform apply -auto-approve > /dev/null 2>&1

          echo "Running terraform output"   
          IPS=$(terraform output --json | jq -r '.endpoints.value | values[]')
          IP_ARR=( $IPS )
          
          for file in test-set5/*; do
              if [ -f "$file" ]; then
                ENDPOINT=${IP_ARR[0]} ./yq e '.spec.nodePools.static.[0].nodes.[0].endpoint = strenv(ENDPOINT)' $file -i 
                ENDPOINT=${IP_ARR[1]} ./yq e '.spec.nodePools.static.[1].nodes.[0].endpoint = strenv(ENDPOINT)' $file -i
                ENDPOINT=${IP_ARR[2]} ./yq e '.spec.nodePools.static.[1].nodes.[1].endpoint = strenv(ENDPOINT)' $file -i
              fi
          done

=======
          
>>>>>>> 24e8ea08
          #Clean up
          rm -f yq 
          rm -f yq.1 
          rm -f install-man-page.sh

      - name: Start the E2E tests
        working-directory: ./manifests
        run: |
          kustomize edit set namespace claudie-${SHORT_GITHUB_SHA}-${GITHUB_RUN_NUMBER}
          kustomize build . | kubectl apply -f -

      - name: Monitor E2E test
        run: |
          # Wait for completion as background process - capture PID
          kubectl wait --for=condition=complete --timeout=10800s job/testing-framework -n claudie-${SHORT_GITHUB_SHA}-${GITHUB_RUN_NUMBER} &
          completion_pid=$!

          # Wait for failure as background process - capture PID
          kubectl wait --for=condition=failed --timeout=10800s job/testing-framework -n claudie-${SHORT_GITHUB_SHA}-${GITHUB_RUN_NUMBER} && exit 1 &
          failure_pid=$! 

          # capture exit code of the first subprocess to exit
          wait -n $completion_pid $failure_pid
          exit_code=$?

          if (( $exit_code == 0 )); then
            echo "Testing-framework successful"
          else
            echo "Testing-framework received an error"
          fi
          # Exit 0 on success, 1 on failure
          exit $exit_code

      - name: Delete temporary namespace
        run: |
          kubectl delete namespace claudie-${SHORT_GITHUB_SHA}-${GITHUB_RUN_NUMBER}
      
      - name: Destroy test static nodes
        if: always()
        working-directory: ./manifests/testing-framework/test-sets
        run: |
          echo "Running terraform init"
          terraform init > /dev/null 2>&1
          echo "Running terraform destroy"
          terraform destroy -auto-approve > /dev/null 2>&1<|MERGE_RESOLUTION|>--- conflicted
+++ resolved
@@ -290,7 +290,6 @@
 
           HOSTNAME=$(echo $RANDOM | md5sum | head -c 20; echo;)  ./yq e '.spec.loadBalancers.clusters.[1].dns.hostname = strenv(HOSTNAME)' test-set2/1.yaml -i
           HOSTNAME=$(echo $RANDOM | md5sum | head -c 20; echo;)  ./yq e '.spec.loadBalancers.clusters.[0].dns.hostname = strenv(HOSTNAME)' test-set2/3.yaml -i
-<<<<<<< HEAD
 
       - name: Create test static nodes
         working-directory: ./manifests/testing-framework/test-sets
@@ -317,9 +316,6 @@
               fi
           done
 
-=======
-          
->>>>>>> 24e8ea08
           #Clean up
           rm -f yq 
           rm -f yq.1 
